package:
  name: entityd
  version: "0.1.0"

source:
  hg_url: https://bitbucket.org/abilisoft/entityd
  hg_tag: "rel/0.1.0"

build:
  number: 1

requirements:
  build:
    - python >=3.4,<3.5
    - setuptools
  run:
    - python >=3.4,<3.5
    - setuptools
    - pyzmq
    - msgpack-python
    - syskit
    - supervisord
<<<<<<< HEAD
    - pyyaml
    - act
=======
    - requests
>>>>>>> 5946aa60

test:
  requires:
    - pytest
    - pytest-capturelog
    - pytest-cov
  commands:
    - entityd --version
    - py.test --cov-report='' $SRC_DIR
  imports:
    - entityd

about:
  home: https://abilisoft.com
  license: proprietary<|MERGE_RESOLUTION|>--- conflicted
+++ resolved
@@ -20,12 +20,9 @@
     - msgpack-python
     - syskit
     - supervisord
-<<<<<<< HEAD
+    - requests
     - pyyaml
     - act
-=======
-    - requests
->>>>>>> 5946aa60
 
 test:
   requires:
