import pytest
from docker.errors import DockerException, NotFound

import entityd
from entityd.docker.client import DockerClient
from entityd.docker.volume import DockerVolume, DockerVolumeMount


@pytest.fixture
def docker_volume(pm, host_entity_plugin):  # pylint: disable=unused-argument
    """A DockerVolume instance.

    The plugin will be registered with the PluginManager but no hooks
    will have been called.
    """
    volume = DockerVolume()
    pm.register(volume, 'entityd.docker.volume.DockerVolume')
    return volume


@pytest.fixture
def docker_volume_mount(pm, host_entity_plugin):  # pylint: disable=unused-argument
    """A DockerVolumeMount instance.

    The plugin will be registered with the PluginManager but no hooks
    will have been called.
    """
    volume_mount = DockerVolumeMount()
    pm.register(volume_mount, 'entityd.docker.volume.DockerVolumeMount')
    return volume_mount


@pytest.fixture
def volume():
    volume = pytest.MagicMock()
    volume.name = 'volume1'
    volume.attrs = {
        'Driver': 'local',
        'Labels': {'label':'test_label'},
        'Mountpoint': '/var/lib/docker/volumes/aaaa/_data',
        'Name': volume.name,
        'Options': {},
        'Scope': 'local',
    }

    return volume

@pytest.fixture
def volume_no_labels():
    volume = pytest.MagicMock()
    volume.name = 'volume1'
    volume.attrs = {
        'Driver': 'local',
        'Labels': None,
        'Mountpoint': '/var/lib/docker/volumes/aaaa/_data',
        'Name': volume.name,
        'Options': {},
        'Scope': 'local',
    }

    return volume


@pytest.fixture(params=[DockerVolume, DockerVolumeMount])
def entity_class(request):
    return request.param


def test_docker_not_available(entity_class, monkeypatch):
    monkeypatch.setattr('entityd.docker.client.docker.DockerClient',
                        pytest.MagicMock(side_effect=DockerException))
    instance = entity_class()

<<<<<<< HEAD
    assert not list(instance.entityd_emit_entities())
=======
    assert not list(instance.entityd_find_entity(entity_class.name))

@pytest.fixture
def docker_client_with_side_effect(monkeypatch):

    def make_docker_client(client_info=None, containers=None, volumes=None):
        get_client = pytest.MagicMock()
        client_instance = get_client.return_value
        client_instance.info.return_value = client_info or {'ID': 'foo'}
        client_instance.containers.list.side_effect =\
            NotFound('Mocked exception')
        client_instance.volumes.list.return_value = iter(volumes or [])

        monkeypatch.setattr(DockerClient, 'get_client', get_client)

    return make_docker_client


def test_container_not_found(running_container,
                             docker_client_with_side_effect):
    containers = [running_container]
    docker_client_with_side_effect(
        client_info={'ID': 'foo'},
        containers=containers,
    )
    dockerVolumeMount = DockerVolumeMount()
    assert len(list(dockerVolumeMount.generate_updates())) == 0


def test_attrs_raises_exception(entity_class):
    instance = entity_class()
    with pytest.raises(LookupError):
        instance.entityd_find_entity(entity_class.name, attrs="foo")


def test_not_provided(entity_class):
    docker_volume = entity_class()
    assert docker_volume.entityd_find_entity('foo') is None
>>>>>>> cb0aebec


def test_get_ueid(entity_class):
    ueid = entity_class.get_ueid("foo", "bar")
    assert ueid


def test_find_volumes_no_swarm(session, docker_client, docker_volume, volume):
    daemon_id = 'foo'
    client_info = {
        'ID': daemon_id,
        'Name': 'bar',
        'Swarm': {
            'LocalNodeState': 'inactive',
            'NodeID': '',
        },
    }

    daemon_ueid = entityd.docker.get_ueid('DockerDaemon', daemon_id)

    testing_volumes = [volume]
    docker_client(client_info=client_info, volumes=testing_volumes)

    entities = list(docker_volume.entityd_emit_entities())
    volume_entities = [x for x in entities if x.metype == DockerVolume.name]
    assert len(volume_entities) == len(testing_volumes)

    for entity, volume in zip(volume_entities, testing_volumes):
        assert entity.label == volume.attrs['Name']
        assert entity.attrs.get('daemon-id').value == daemon_id
        assert entity.attrs.get('name').value == volume.attrs['Name']
        assert entity.attrs.get('options').value == volume.attrs['Options']
        assert entity.attrs.get('driver').value == volume.attrs['Driver']
        assert entity.attrs.get('mount-point').value == volume.attrs['Mountpoint']
        assert entity.attrs.get('scope').value == volume.attrs['Scope']

        assert entity.attrs.get('daemon-id').traits == {'entity:id'}
        assert entity.attrs.get('name').traits == {'entity:id'}
        assert entity.attrs.get('options').traits == set()
        assert entity.attrs.get('driver').traits == set()
        assert entity.attrs.get('mount-point').traits == set()
        assert entity.attrs.get('scope').traits == set()

        assert len(entity.parents) == 1
        assert daemon_ueid in entity.parents

    group_entities = [x for x in entities if x.metype == 'Group']
    assert len(group_entities) == len(testing_volumes)

    for entity in group_entities:
        assert entity.attrs.get('kind').value == 'label:label'
        assert entity.attrs.get('id').value == 'test_label'


def test_find_volumes_with_swarm(session, docker_client, docker_volume, volume):
    daemon_id = 'foo'
    cluster = {
        'ID': 'v1w5dux11fec5252r3hciqgzp',
    }

    swarm = {
        'Cluster': cluster,
        'ControlAvailable': True,
        'Error': '',
        'LocalNodeState': 'active',
        'Managers': 1,
        'Nodes': 1,
        'NodeID': 'aaaa',
    }

    client_info = {
        'ID': daemon_id,
        'Name': 'bar',
        'Swarm': swarm,
    }

    daemon_ueid = entityd.docker.get_ueid('DockerDaemon', daemon_id)

    testing_volumes = [volume]
    docker_client(client_info=client_info, volumes=testing_volumes)

    entities = list(docker_volume.entityd_emit_entities())
    volume_entities = [x for x in entities if x.metype == DockerVolume.name]
    assert len(volume_entities) == len(testing_volumes)

    for entity, volume in zip(volume_entities, testing_volumes):
        assert entity.label == volume.attrs['Name']
        assert entity.attrs.get('daemon-id').value == daemon_id
        assert entity.attrs.get('name').value == volume.attrs['Name']
        assert entity.attrs.get('options').value == volume.attrs['Options']
        assert entity.attrs.get('driver').value == volume.attrs['Driver']
        assert entity.attrs.get('mount-point').value == volume.attrs['Mountpoint']
        assert entity.attrs.get('scope').value == volume.attrs['Scope']

        assert entity.attrs.get('daemon-id').traits == {'entity:id'}
        assert entity.attrs.get('name').traits == {'entity:id'}
        assert entity.attrs.get('options').traits == set()
        assert entity.attrs.get('driver').traits == set()
        assert entity.attrs.get('mount-point').traits == set()
        assert entity.attrs.get('scope').traits == set()

        assert len(entity.parents) == 1
        assert daemon_ueid in entity.parents

    group_entities = [x for x in entities if x.metype == 'Group']
    assert len(group_entities) == len(testing_volumes)

    for entity in group_entities:
        assert entity.attrs.get('kind').value == 'label:label'
        assert entity.attrs.get('id').value == 'test_label'
        assert entity.attrs.get('kind').traits == {'entity:id'}
        assert entity.attrs.get('id').traits == {'entity:id'}

def test_find_volumes_no_label(session, docker_client, docker_volume,
                               volume_no_labels):
    daemon_id = 'foo'
    client_info = {
        'ID': daemon_id,
        'Name': 'bar',
        'Swarm': {
            'LocalNodeState': 'inactive',
            'NodeID': '',
        },
    }
    testing_volumes = [volume_no_labels]
    docker_client(client_info=client_info, volumes=testing_volumes)
    assert list(docker_volume.entityd_emit_entities())


def test_find_mounts_no_swarm(session, docker_client, docker_volume_mount,
                              running_container, volume):
    daemon_id = 'foo'
    client_info = {
        'ID': daemon_id,
        'Name': 'bar',
        'Swarm': {
            'LocalNodeState': 'inactive',
            'NodeID': '',
        },
    }

    testing_containers = [running_container]
    testing_volumes = [volume]
    docker_client(client_info=client_info,
                  containers=testing_containers, volumes=testing_volumes)

    entities = list(docker_volume_mount.entityd_emit_entities())
    assert len(entities) == len(testing_containers)

    mounts_and_containers = []
    for container in testing_containers:
        for mount in container.attrs['Mounts']:
            mounts_and_containers.append((mount, container))
    volume_lookup = {vol.name: vol for vol in testing_volumes}

    for entity, m_and_c in zip(entities, mounts_and_containers):
        mount = m_and_c[0]
        container = m_and_c[1]
        vol = volume_lookup[mount['Name']]

        assert entity.label == vol.attrs['Name']
        assert entity.attrs.get('target').value == mount['Destination']
        assert entity.attrs.get('container_id').value == container.id

        assert entity.attrs.get('target').traits == {'entity:id'}
        assert entity.attrs.get('container_id').traits == {'entity:id'}

        assert entity.attrs.get('name').value == volume.attrs['Name']
        assert entity.attrs.get('volume:options').value == volume.attrs['Options']
        assert entity.attrs.get('volume:driver').value == volume.attrs['Driver']
        assert entity.attrs.get('volume:mount-point').value == volume.attrs['Mountpoint']
        assert entity.attrs.get('volume:scope').value == volume.attrs['Scope']
        assert entity.attrs.get('volume:mode').value == mount['Mode']
        assert entity.attrs.get('volume:read-write').value == mount['RW']
        assert entity.attrs.get('volume:source').value == mount['Source']

        assert entity.attrs.get('name').traits == set()
        assert entity.attrs.get('volume:options').traits == set()
        assert entity.attrs.get('volume:driver').traits == set()
        assert entity.attrs.get('volume:mount-point').traits == set()
        assert entity.attrs.get('volume:scope').traits == set()
        assert entity.attrs.get('volume:mode').traits == set()
        assert entity.attrs.get('volume:read-write').traits == set()
        assert entity.attrs.get('volume:source').traits == set()

        assert len(entity.parents) == 2

        container_ueid = entityd.docker.get_ueid('DockerContainer',
                                                 container.id)
        assert container_ueid in entity.parents

        volume_ueid = entityd.docker.get_ueid('DockerVolume',
                                              daemon_id,
                                              volume.attrs['Name'])
        assert volume_ueid in entity.parents

<|MERGE_RESOLUTION|>--- conflicted
+++ resolved
@@ -71,10 +71,8 @@
                         pytest.MagicMock(side_effect=DockerException))
     instance = entity_class()
 
-<<<<<<< HEAD
     assert not list(instance.entityd_emit_entities())
-=======
-    assert not list(instance.entityd_find_entity(entity_class.name))
+
 
 @pytest.fixture
 def docker_client_with_side_effect(monkeypatch):
@@ -103,18 +101,6 @@
     assert len(list(dockerVolumeMount.generate_updates())) == 0
 
 
-def test_attrs_raises_exception(entity_class):
-    instance = entity_class()
-    with pytest.raises(LookupError):
-        instance.entityd_find_entity(entity_class.name, attrs="foo")
-
-
-def test_not_provided(entity_class):
-    docker_volume = entity_class()
-    assert docker_volume.entityd_find_entity('foo') is None
->>>>>>> cb0aebec
-
-
 def test_get_ueid(entity_class):
     ueid = entity_class.get_ueid("foo", "bar")
     assert ueid
