--- conflicted
+++ resolved
@@ -176,7 +176,6 @@
                              entityd.kubernetes.RFC_3339_FORMAT),
                          traits={'chrono:rfc3339'},
                         )
-<<<<<<< HEAD
         update.attrs.set('kind', value='Unschedulable', traits=[])
         update.attrs.set('message',
                          value='The node has been cordoned '
@@ -188,7 +187,6 @@
         update.attrs.set('importance', 2, traits=[])
         update.attrs.set('urgency', 2, traits=[])
         update.attrs.set('certainty', 10, traits=[])
-=======
         return update
 
     def create_not_ready_observation(self, node, ueid):
@@ -222,5 +220,4 @@
             update.attrs.set('condition:' + condition['type'],
                              list(condition),
                             )
->>>>>>> 2ea32fc5
         return update