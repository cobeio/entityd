"""Declarative Entity Plugin.

This creates entities based on a description in a config file, which can be
used to describe how entities are related.

Entity declaration files are written in yaml, and must have the suffix
".entity". Each file can contain one or more entity declaration, separated by
"---". Each entity must have a `type` and can also contain static attributes
specified under `attrs`, and children and parents which are specified by their
type and any regular expression matches to find the correct entity.

Attributes can be either given as a simple "name: value" pair, in which case
they will have no type, or as a dictionary also specifying the type. If
multiple entities of the same type are given in the same file then they must
also contain at least one attribute of type `id` with differing values.

Relations are given as a list of dictionaries, each dictionary corresponding
to different entity parameters. The relation must specify the `type` of the
entity to find, and can also include any number of additional attributes to
match on, where the key is the attribute name, and the value is a regular
expression to match the attribute value. All entities which match the terms
given will be added as relations, so specifying an relation with just a `type`
will add all entities of that type as relations.

Example entity declaration file:

.. yaml::

    type: EntityType
    attrs:
        owner: admin@default
        ident:
            value: 1
            type: id
    children:
        - type: Process
          command: [Cc]ommand
        - type: File
          path: /path/to/file
    parents:
        - type: Host
"""

import base64
import collections
import logging
import pathlib
import re

import act
import yaml

import entityd.pm


log = logging.getLogger(__name__)


class ValidationError(Exception):
    """Error in validating data from entity declaration file."""
    pass


@entityd.pm.hookimpl
def entityd_plugin_registered(pluginmanager, name):
    """Called to register the plugin."""
    if name == 'entityd.declentity':
        gen = DeclarativeEntity()
        pluginmanager.register(gen, name='entityd.declentity.DeclarativeEntity')


@entityd.pm.hookimpl
def entityd_addoption(parser):
    """Add command line options to the argparse parser."""
    parser.add_argument(
        '--declentity-dir',
        default=act.fsloc.sysconfdir.joinpath('entity_declarations'),
        type=pathlib.Path,
        help=('Directory to scan for entity declaration files.'),
    )


RelDesc = collections.namedtuple('RelationDescription', ['type', 'attrs'])


class DeclarativeEntity:
    """Plugin to generate Declarative Entities."""
    # Private Attributes
    #
    # _host_ueid: The UEID of the host entity
    # _path: The path scanned for entity declaration files
    # _conf_attrs: A dictionary of lists, the key is the type of the entities
    #              and the list contains DeclCfg objects describing how to
    #              build an entity.
    # _deleted: A dictionary of sets, with the key being the name of an entity
    #           type, and the set being ueids of entities which are no longer
    #           being monitored.

    prefix = 'entityd.declentity:'

    def __init__(self):
        self._host_ueid = None
        self._path = act.fsloc.sysconfdir.joinpath('entity_declarations')
        self.session = None
        self._conf_attrs = collections.defaultdict(list)
        self._deleted = collections.defaultdict(set)
        self._files = {}

    @entityd.pm.hookimpl
    def entityd_configure(self, config):
        """Configure the declarative entity creator with the dir path."""
        self._path = config.args.declentity_dir

    @entityd.pm.hookimpl(after='entityd.kvstore')
    def entityd_sessionstart(self, session):
        """Read config files, and load previous UEIDs to find deleted entities.

        This first reads all config files and loads the declarations into the
        self._conf_attrs dictionary. It also loads previously known entity
        UEIDs from the kvstore, and tests if a matching entity has been loaded
        into the self._conf_attrs dictionary. If there is no matching entity
        then the entitiy is marked as deleted and will be sent when entities
        of it's type are next requested.
        """
        self.session = session
        self._update_entities()
        loaded_values = session.svc.kvstore.getmany(self.prefix)
        for key, ent_type in loaded_values.items():
            ueid = base64.b64decode(key.split(':', 1)[1])
            data = DeclCfg(self._conf_attrs.get(ent_type, dict(type=ent_type)))
            expected = self._create_declarative_entity(data).ueid
            if ueid not in expected:
                self._deleted[ent_type].add(ueid)

    @entityd.pm.hookimpl(before='entityd.kvstore')
    def entityd_sessionfinish(self):
        """Called when the monitoring session ends to save UEIDs.

        Save the UEID and type of known entities in the kvstore to be restored
        when the session is next started.
        """
        self.session.svc.kvstore.deletemany(self.prefix)
        to_add = dict()
        for entity_type in self._conf_attrs:
            for entity_desc in self._conf_attrs[entity_type]:
                ueid = self._create_declarative_entity(entity_desc).ueid
                key = self.prefix + base64.b64encode(ueid).decode('ascii')
                to_add[key] = entity_type
        self.session.svc.kvstore.addmany(to_add)

    @entityd.pm.hookimpl
    def entityd_find_entity(self, name, attrs):
        """Return an iterator of Monitored Entities.

        :param name: The name of the entity type to return.
        :param attrs: A dictionary of attributes to filter return entities on.
        """
        self._update_entities()
        if name in self._deleted.keys():
            if attrs is not None:
                raise LookupError('Attribute based filtering not supported'
                                  ' for attrs {}'.format(attrs))
            for ueid in self._deleted[name]:
                yield self._deleted_entity(name, ueid)
            self._deleted.pop(name)
        if name in self._conf_attrs.keys():
            if attrs is not None:
                raise LookupError('Attribute based filtering not supported'
                                  ' for attrs {}'.format(attrs))
            for entity_desc in self._conf_attrs[name]:
                yield self._create_declarative_entity(entity_desc)

    @staticmethod
    def _deleted_entity(name, ueid):
        """Return a deleted entity with the type and ueid specified.

        :param name: The type of entity to return
        :param ueid: The ueid of the entity to return
        """
        # Not enough information to build the ueid, so set it explicitly
        entity = entityd.entityupdate.EntityUpdate(name, ueid=ueid)
        entity.delete()
        return entity

    def _update_entities(self):
        """Load files, read the config data and add it to self._conf_attrs.

        The folder path to search is provided by the entityd.core.Config class
        Entity description files must end in .entity
        Each entity description must have a `type` to be valid.
        """
        loaded = []
        changed_files = []
        for filepath in self._path.rglob('*.entity'):
            if filepath.stat().st_mtime != self._files.get(filepath, 0):
                log.debug("Loading file %s", filepath)
                loaded.extend([conf for conf in self._load_file(filepath)])
                changed_files.append(filepath)

        for ent_type in list(self._conf_attrs.keys()):
            for ent_desc in self._conf_attrs[ent_type][::-1]:
                if not ent_desc.filepath.exists():
                    self._remove_conf(ent_desc)
                if (ent_desc not in loaded
                        and ent_desc.filepath in changed_files):
                    self._remove_conf(ent_desc)

        for conf in loaded:
            self._add_conf(conf)

    def _load_file(self, filepath):
        """Load an entity declaration file and return DeclCfg objects.

        :param filepath: The path to the entity declaration file to open.

        :return: A generator of DeclCfg objects for each valid entity
            declaration in the file
        """
        try:
            with filepath.open('r') as openfile:
                try:
                    load_data = list(yaml.safe_load_all(openfile))
                except yaml.scanner.ScannerError as err:
                    log.warning('Could not load file %s: %s',
                                filepath, err)
                    return
        except IOError as err:
            log.warning("Could not open file %s: %s", filepath, err)
            return
        self._files[filepath] = filepath.stat().st_mtime
        for data in load_data:
            if not isinstance(data, dict):
                log.warning('Error loading file %s, one or more entity'
                            'declarations not loaded.', filepath)
                continue
            data['filepath'] = filepath
            try:
                data = DeclCfg(data)
            except ValidationError as err:
                log.warning('Ignoring invalid entity declaration '
                            'in %s: %s', filepath, err)
            else:
                yield data

    def _add_conf(self, data):
        """Add the configuration given in `data` to the list of known data.

        :param data: A dictionary of pre-validated entity confiuration data.
        """
        self._conf_attrs[data.type].append(data)
        try:
            self.session.config.addentity(
                data.type, 'entityd.declentity.DeclarativeEntity')
        except KeyError:
            pass

    def _remove_conf(self, data):
        """Removed the description `data` from the known descriptions

        Also removes that type key if appropriate and unregisters the type:
        """

        ueid = self._create_declarative_entity(data).ueid
        self._conf_attrs[data.type].remove(data)
        self._deleted[data.type].add(ueid)
        if not self._conf_attrs[data.type]:
            del self._conf_attrs[data.type]
            self.session.config.removeentity(
                data.type, 'entityd.declentity.DeclarativeEntity')

    @property
    def host_ueid(self):
        """Property to get the host ueid, used in a few places"""
        if not self._host_ueid:
            results = self.session.pluginmanager.hooks.entityd_find_entity(
                name='Host', attrs=None)
            if results:
                host_me = next(iter(results[0]))
                self._host_ueid = host_me.ueid
        return self._host_ueid

    def _create_declarative_entity(self, config_properties):
        """Create a new declarative entity structure for the file.

        :param config_properties: A dictionary of properties to use when
                                  creating the entity.
        """
        # Parents and children are generators, not sets, to delay evaluation
        # allowing for successful recursive relationships.
        entity = entityd.EntityUpdate(config_properties.type)
<<<<<<< HEAD
        entity.label = config_properties.label
        entity.attrs.set('filepath', config_properties.filepath, attrtype='id')
=======
        entity.attrs.set('filepath',
                         str(config_properties.filepath),
                         attrtype='id')
>>>>>>> 7df16c53
        entity.attrs.set('hostueid', self.host_ueid, attrtype='id')
        for name, value in config_properties.attrs.items():
            entity.attrs.set(name, value.value, attrtype=value.type)

        # pylint: disable=protected-access
        entity.parents._relations = (
            entity.ueid for relation in config_properties.parents
            for entity in self._find_entities(relation.type, relation.attrs)
        )

        entity.children._relations = (
            entity.ueid for relation in config_properties.children
            for entity in self._find_entities(relation.type, relation.attrs)
        )

        return entity

    def _find_entities(self, entity_type, attrs):
        """Find entities of type entity_type matching the description in attrs.

        Returns a generator of all matching entities.

        :param entity_type: The type of the entity to find

        :param attrs: A dictionary of the attributes of the entity to find.
            The keys of the dictionary should be the attribute name.
            The values of the dictionary should be regular expressions which
                will be matched against the value of the attribute in the
                entities found.
            There can be any number of attributes to match, all of which must
                match successfully for the entitiy to be considered a match.
        """
        # Get the type, then ask pluginmanager for all entities of that type.
        # This returns a list of generators, need to iterate through all the
        # entities in all the generators in the list and test for matching
        # arguments, then return a generator of those matching entities.
        found_entities = self.session.pluginmanager.hooks.entityd_find_entity(
            name=entity_type, attrs=None)
        for entity_gen in found_entities:
            for entity in entity_gen:
                for attr_name, attr_val in attrs.items():
                    try:
                        re_term = entity.attrs.get(attr_name).value
                    except KeyError:
                        break
                    if not re.search(attr_val, re_term):
                        break
                else:
                    yield entity


class DeclCfg:
    """A declarative entity configuration class

    This class holds the declarative entity data which is used to build a
    declarative entity.

    :param data: A dictionary of data used to create the declaration class.

    Raises ValidationError if any of the elements cannot be validated.

    Attributes
    :attr type: The type of the entity. Required, cannot contain '/' characters.
    :attr label: The label for the entity. A short human-readable string for
                displaying the entity.
    :attr filepath: The path of the file the declaration was read from.
    :attr attrs: A dictionary of static attributes, the keys of the dictionary
                 are the attribute names, the values are instances of
                 entityd.entityupdate.UpdateAttr named tuples containing the
                 name, value and type of the attribute.
    :attr children: A list of RelDesc named tuples which are used to find the
                    ueids of the children of the entity.
    :attr parents: A list of RelDesc named tuples which are used to find the
                   ueids of the parents of the entity.
    """

    def __init__(self, data):
        self._type = None
        try:
            self.type = data['type']
        except KeyError:
            raise ValidationError('No type field found in entity.')
        try:
            self.label = data['label']
        except KeyError:
            self.label = self.type
        self.filepath = data.get('filepath', '')
        self.attrs = dict()
        for name, value in data.get('attrs', dict()).items():
            if isinstance(value, dict):
                attr_type = value.get('type', None)
                attr_val = value.get('value', None)
            else:
                attr_type = None
                attr_val = value
            self.attrs[name] = entityd.entityupdate.UpdateAttr(name,
                                                               attr_val,
                                                               attr_type)
        self.children = [self._make_rel(c) for c in data.get('children', [])]
        self.parents = [self._make_rel(p) for p in data.get('parents', [])]

    @property
    def type(self):
        """Return the type of the entity."""
        return self._type

    @type.setter
    def type(self, value):
        """Validate and set the type of the entity."""
        if '/' in value:
            raise ValidationError("'/' not allowed in type field.")
        else:
            self._type = value

    @staticmethod
    def _make_rel(relation):
        """Validate a list of relations, converting them to RelDesc tuples.

        :param rel_list: A list of relations which will be validated

        Returns a list of RelDesc tuples matching the dictionaries in the
        original rel_list. A RelDesc tuple has two fields, `type` is required
        and specifies the type of entitiy to find; `attrs` is a dictionary
        whose keys are attribute names, and whose values are regular expressions
        used to match on the attribute values for entitiy matching.

        Raises ValidationError if any of the relations cannot be validated.
        """
        if isinstance(relation, RelDesc):
            return relation
        elif isinstance(relation, dict):
            try:
                relation = RelDesc(relation.pop('type'), relation)
            except KeyError:
                raise ValidationError(
                    "'type' is required for relation definition")
            else:
                return relation
        else:
            raise ValidationError(
                'Bad relation description, expected dictionary, got {}'
                .format(type(relation).__name__))<|MERGE_RESOLUTION|>--- conflicted
+++ resolved
@@ -288,14 +288,10 @@
         # Parents and children are generators, not sets, to delay evaluation
         # allowing for successful recursive relationships.
         entity = entityd.EntityUpdate(config_properties.type)
-<<<<<<< HEAD
         entity.label = config_properties.label
-        entity.attrs.set('filepath', config_properties.filepath, attrtype='id')
-=======
         entity.attrs.set('filepath',
                          str(config_properties.filepath),
                          attrtype='id')
->>>>>>> 7df16c53
         entity.attrs.set('hostueid', self.host_ueid, attrtype='id')
         for name, value in config_properties.attrs.items():
             entity.attrs.set(name, value.value, attrtype=value.type)
