--- conflicted
+++ resolved
@@ -54,12 +54,8 @@
 
 def has_running_apache():
     try:
-<<<<<<< HEAD
         apache = entityd.apacheme.Apache()
         apache.performance_data()
-=======
-        entityd.apacheme.Apache().get_apache_status()
->>>>>>> 926f2ee7
     except ApacheNotFound:
         return False
     else:
@@ -72,11 +68,7 @@
 
 def has_apachectl():
     try:
-<<<<<<< HEAD
-        binary = entityd.apacheme.Apache().apachectl_binary
-=======
         binary = entityd.apacheme.Apache.apachectl_binary()
->>>>>>> 926f2ee7
     except ApacheNotFound:
         return False
     if binary:
@@ -196,12 +188,9 @@
     monkeypatch.setattr(entityd.apacheme.Apache,
                         'config_last_modified',
                         pytest.Mock(return_value=time.time()))
-<<<<<<< HEAD
     monkeypatch.setattr(entityd.apacheme.Apache,
                         'listening_addresses',
                         pytest.Mock(return_value={('localhost', 80)}))
-=======
->>>>>>> 926f2ee7
     return gen
 
 
@@ -313,7 +302,6 @@
     with pytest.raises(StopIteration):
         next(entities)
 
-
 def test_relations(monkeypatch, tmpdir, pm, session, kvstore,  # pylint: disable=unused-argument
                    fileme, patched_entitygen):
     gen = patched_entitygen
@@ -327,36 +315,30 @@
     hosts = hostgen.entityd_find_entity('Host', None)
 
     # The process entity is patched to return mocked processes
-<<<<<<< HEAD
     procs = set(procent.entityd_find_entity(
         'Process', attrs={'binary': 'apache2'}))
-=======
-    processes = procent.entityd_find_entity(
-        'Process', attrs={'binary': 'apache2'})
->>>>>>> 926f2ee7
 
     conf_file = tmpdir.join('apache2.conf')
     with conf_file.open('w') as f:
         f.write('test')
-<<<<<<< HEAD
     monkeypatch.setattr(entityd.apacheme.Apache, 'apache_config',
-=======
+                        pytest.Mock(return_value=str(conf_file)))
+
+    conf_ent = next(fileme.entityd_find_entity('File', attrs={'path': str(conf_file)}))
+
+    conf_file = tmpdir.join('apache2.conf')
+    with conf_file.open('w') as f:
+        f.write('test')
 
     monkeypatch.setattr(entityd.apacheme.Apache,
                         'apache_config',
->>>>>>> 926f2ee7
                         pytest.Mock(return_value=str(conf_file)))
 
     conf_ent = next(fileme.entityd_find_entity('File', attrs={'path': str(conf_file)}))
 
     entity = next(gen.entityd_find_entity('Apache', attrs=None))
-<<<<<<< HEAD
     assert len(entity.children._relations) == 3
     assert len([p for p in procs if p.ueid in entity.children._relations]) == 1
-=======
-    assert len(entity.children._relations) == 2
-    assert processes[0].ueid in entity.children._relations
->>>>>>> 926f2ee7
     assert conf_ent.ueid in entity.children._relations
 
     vhost = entityd.EntityUpdate('VHost')
@@ -370,12 +352,8 @@
 
 
 def test_config_file_returned_separately(pm, session, kvstore, procent,  # pylint: disable=unused-argument
-<<<<<<< HEAD
-                                         patched_entitygen, fileme, tmpdir, monkeypatch):
-=======
                                          patched_entitygen, fileme, tmpdir,
                                          monkeypatch):
->>>>>>> 926f2ee7
     gen = patched_entitygen
 
     hostgen = entityd.hostme.HostEntity()
@@ -385,31 +363,19 @@
     conf_file = tmpdir.join('apache2.conf')
     with conf_file.open('w') as f:
         f.write('test')
-<<<<<<< HEAD
-    monkeypatch.setattr(entityd.apacheme.Apache, 'apache_config',
+
+    monkeypatch.setattr(entityd.apacheme.Apache,
+                        'apache_config',
                         pytest.Mock(return_value=str(conf_file)))
+
     conf_ent = next(
         fileme.entityd_find_entity('File', attrs={'path': str(conf_file)}))
 
-    # Use py.test as a binary so we're not dependent on apache running.
-    monkeypatch.setattr(entityd.apacheme.Apache, 'apache_binary',
-                        pytest.Mock(return_value='py.test'))
-=======
-
-    monkeypatch.setattr(entityd.apacheme.Apache,
-                        'apache_config',
-                        pytest.Mock(return_value=str(conf_file)))
-
-    conf_ent = next(
-        fileme.entityd_find_entity('File', attrs={'path': str(conf_file)}))
-
->>>>>>> 926f2ee7
     entities = list(gen.entityd_find_entity('Apache',
                                             attrs=None,
                                             include_ondemand=True))
     assert conf_ent.ueid in [e.ueid for e in entities if e.metype == 'File']
     assert [e for e in entities if e.metype == 'Apache']
-
 
 def test_vhost_returned_separately(pm, session, kvstore,  # pylint: disable=unused-argument
                                    patched_entitygen):
@@ -450,10 +416,7 @@
 def test_config_path_fails(apache, monkeypatch):
     monkeypatch.setattr(subprocess, 'check_output', pytest.Mock(
         side_effect=subprocess.CalledProcessError(1, '')))
-<<<<<<< HEAD
-    apache._apachectl_binary = 'apachectl'
-=======
-    apache._apachectl_binary = 'httpd'
+    apache._apachectl_binary = 'apachectl'
     apache.main_process = None
     with pytest.raises(ApacheNotFound):
         apache.apache_config()
@@ -462,22 +425,11 @@
 def test_config_path_nobinary(apache, monkeypatch):
     monkeypatch.setattr(entityd.apacheme.Apache, 'apachectl_binary',
                         pytest.Mock(side_effect=ApacheNotFound))
->>>>>>> 926f2ee7
     apache.main_process = None
     with pytest.raises(ApacheNotFound):
         apache.apache_config()
 
 
-<<<<<<< HEAD
-def test_config_path_nobinary(apache, monkeypatch):
-    monkeypatch.setattr(entityd.apacheme.Apache, 'apachectl_binary', None)
-    apache.main_process = None
-    with pytest.raises(ApacheNotFound):
-        apache.apache_config()
-
-
-=======
->>>>>>> 926f2ee7
 def test_config_path_not_set(monkeypatch):
     apache = entityd.apacheme.Apache()
     monkeypatch.setattr(subprocess, 'check_output', pytest.Mock(
@@ -493,10 +445,7 @@
     proc = entityd.EntityUpdate('Process')
     proc.attrs.set('command', 'apache2 -f /path/to.conf')
     apache = entityd.apacheme.Apache(proc)
-<<<<<<< HEAD
-    apache._apachectl_binary = 'apachectl'
-=======
->>>>>>> 926f2ee7
+    apache._apachectl_binary = 'apachectl'
     assert apache.config_path == '/path/to.conf'
 
 
@@ -506,10 +455,7 @@
     proc = entityd.EntityUpdate('Process')
     proc.attrs.set('command', 'apache2 -d /path/to/rootdir')
     apache = entityd.apacheme.Apache(proc)
-<<<<<<< HEAD
-    apache._apachectl_binary = 'apachectl'
-=======
->>>>>>> 926f2ee7
+    apache._apachectl_binary = 'apachectl'
     assert apache.config_path.startswith('/path/to/rootdir/')
 
 
@@ -519,10 +465,7 @@
     proc = entityd.EntityUpdate('Process')
     proc.attrs.set('command', 'apache2 -f apacheconfig.conf')
     apache = entityd.apacheme.Apache(proc)
-<<<<<<< HEAD
-    apache._apachectl_binary = 'apachectl'
-=======
->>>>>>> 926f2ee7
+    apache._apachectl_binary = 'apachectl'
     assert apache.config_path.endswith('apacheconfig.conf')
 
 
@@ -547,22 +490,6 @@
     assert apache.check_config() is False
 
 
-<<<<<<< HEAD
-def test_apachectl_binary_found(apache, monkeypatch):
-    monkeypatch.setattr(subprocess, 'check_call',
-                        pytest.Mock(return_value=0))
-    assert apache.apachectl_binary == 'apachectl'
-
-
-def test_apachectl_binary_not_there(apache, monkeypatch):
-    monkeypatch.setattr(subprocess, 'check_call',
-                        pytest.Mock(side_effect=FileNotFoundError))
-    with pytest.raises(ApacheNotFound):
-        _ = apache.apachectl_binary
-
-
-def test_apachectl_binary_fails(apache, monkeypatch):
-=======
 def test_apachectl_binary_found(monkeypatch):
     entityd.apacheme.Apache._apachectl_binary = None
     monkeypatch.setattr(subprocess, 'check_call',
@@ -580,28 +507,10 @@
 
 def test_apachectl_binary_fails(monkeypatch):
     entityd.apacheme.Apache._apachectl_binary = None
->>>>>>> 926f2ee7
     monkeypatch.setattr(
         subprocess, 'check_call',
         pytest.Mock(side_effect=subprocess.CalledProcessError(-1, ''))
     )
-<<<<<<< HEAD
-    binary = apache.apachectl_binary
-    assert binary == 'apachectl'
-
-
-def test_apache_binary_found(apache, monkeypatch):
-    monkeypatch.setattr(subprocess, 'check_call',
-                        pytest.Mock(return_value=0))
-    assert apache.apache_binary == 'apache2'
-
-
-def test_apache_binary_not_there(apache, monkeypatch):
-    monkeypatch.setattr(subprocess, 'check_call',
-                        pytest.Mock(side_effect=FileNotFoundError))
-    with pytest.raises(ApacheNotFound):
-        _ = apache.apache_binary
-=======
     binary = entityd.apacheme.Apache.apachectl_binary()
     assert binary == 'apachectl'
 
@@ -619,7 +528,6 @@
                         pytest.Mock(side_effect=FileNotFoundError))
     with pytest.raises(ApacheNotFound):
         _ = entityd.apacheme.Apache.apache_binary()
->>>>>>> 926f2ee7
 
 
 def test_apache_binary_fails(monkeypatch):
@@ -628,11 +536,7 @@
         subprocess, 'check_call',
         pytest.Mock(side_effect=subprocess.CalledProcessError(-1, ''))
     )
-<<<<<<< HEAD
-    binary = entityd.apacheme.Apache().apache_binary
-=======
     binary = entityd.apacheme.Apache.apache_binary()
->>>>>>> 926f2ee7
     assert binary == 'apache2'
 
 
@@ -647,11 +551,7 @@
         subprocess, 'check_call',
         pytest.Mock(side_effect=fail_once_then_succeed)
     )
-<<<<<<< HEAD
-    binary = entityd.apacheme.Apache().apache_binary
-=======
     binary = entityd.apacheme.Apache.apache_binary()
->>>>>>> 926f2ee7
     assert binary == 'httpd'
 
 
