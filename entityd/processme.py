"""Plugin providing the Process Monitored Entity."""

import functools
import threading

<<<<<<< HEAD
import act
import logbook
=======
import docker
import requests
>>>>>>> eb09c0e5
import syskit
import zmq

import entityd.pm


class CpuUsage(threading.Thread):
    """A background thread to fetch CPU times and calculate percentages.

    Accessible via ZMQ Pair/Pair sockets; receiving a pid or ``None``,
    and returning the percentage cpu time calculated most recently
    for the given pid, or all known processes.

    :ivar last_run_process: A map of {pid->syskit.Process} from the
       last update.
    :ivar last_run_percentages: A map of {pid->float} percentage values.
    """
    def __init__(self, context, endpoint='inproc://cpuusage', interval=15):
        self._context = context
        self.listen_endpoint = endpoint
        self.last_run_processes = {}
        self.last_run_percentages = {}
        self._stream = None
        self._timer_interval = interval
        self._log = logbook.Logger('CpuUsage')
        super().__init__()

    @staticmethod
    def percent_cpu_usage(previous, current):
        """Return the percentage cpu time used since previous update.

        :param syskit.Process previous: The Process object from last update.
        :param syskit.Process current: The current Process object.
        """
        last_cpu_time = float(previous.cputime)
        last_clock_time = float(previous.refreshed.timestamp())
        cpu_time = float(current.cputime)
        clock_time = current.refreshed.timestamp()
        cpu_time_passed = cpu_time - last_cpu_time
        clock_time_passed = clock_time - last_clock_time
        if clock_time_passed == 0:
            return 0
        percent_cpu_usage = (cpu_time_passed / clock_time_passed) * 100
        return percent_cpu_usage

    def update(self):
        """Update the cpu percentage values we have stored."""
        new_percentages = {}
        new_processes = {}
        for pid in syskit.Process.enumerate():
            try:
                process = syskit.Process(pid)
            except syskit.NoSuchProcessError:
                continue
            else:
                try:
                    percentage = self.percent_cpu_usage(
                        self.last_run_processes[pid], process)
                except KeyError:
                    pass
                else:
                    new_percentages[pid] = percentage
                new_processes[pid] = process
        self.last_run_percentages = new_percentages
        self.last_run_processes = new_processes

    def run(self):
        while True:
            try:
                self._run()
            except Exception:  # pylint: disable=broad-except
                self._log.exception('An unexpected exception occurred in '
                                    'CpuUsage thread')
            else:
                break
            finally:
                self.stop()

    def _run(self):
        """Run the thread main loop.

        Registers the regular timer and polls for
        events from the incoming request socket.
        """
        self._stream = act.zkit.EventStream(self._context)
        timer = act.zkit.SimpleTimer()
        timer.schedule(0)
        sock = self._context.socket(zmq.PAIR)
        sock.bind(self.listen_endpoint)
        self._stream.register(sock, self._stream.POLLIN)
        self._stream.register(timer, self._stream.TIMER)
        try:
            for event, _ in self._stream:
                if event is timer:
                    self.update()
                    timer.schedule(self._timer_interval * 1000)
                elif event is sock:
                    pid = sock.recv_pyobj()
                    if pid is None:
                        response = self.last_run_percentages
                    else:
                        response = self.last_run_percentages.get(pid, None)
                    sock.send_pyobj(response)
        finally:
            sock.close(linger=0)
            self._stream.close()

    def stop(self):
        """Stop the thread safely.

        We have to consume the stream so that close() gets called.
        """
        if self._stream:
            self._stream.send_term()


class ProcessEntity:
    """Plugin to generate Process MEs."""

    prefix = 'entityd.processme:'

    def __init__(self):
        self.zmq_context = act.zkit.new_context()
        self.active_processes = {}
        self.known_ueids = set()
        self.session = None
        self._host_ueid = None
<<<<<<< HEAD
        self.cpu_usage_thread = None
        self.cpu_usage_sock = None
=======
        self._process_times = {}
        self._docker_client = docker.Client(
            base_url='unix://var/run/docker.sock', timeout=3
        )
>>>>>>> eb09c0e5

    @staticmethod
    @entityd.pm.hookimpl
    def entityd_configure(config):
        """Register the Process Monitored Entity."""
        config.addentity('Process', 'entityd.processme.ProcessEntity')

    @entityd.pm.hookimpl
    def entityd_sessionstart(self, session):
        """Store the session for later usage."""
        self.session = session
        self.cpu_usage_thread = CpuUsage(self.zmq_context)
        self.cpu_usage_thread.start()
        self.cpu_usage_sock = self.zmq_context.socket(zmq.PAIR)
        self.cpu_usage_sock.connect(self.cpu_usage_thread.listen_endpoint)

    @entityd.pm.hookimpl
    def entityd_sessionfinish(self):
        """Safely terminate the plugin."""
        if self.cpu_usage_thread:
            self.cpu_usage_thread.stop()
            self.cpu_usage_thread.join(timeout=2)
        if self.cpu_usage_sock:
            self.cpu_usage_sock.close(linger=0)
        self.zmq_context.destroy(linger=0)

    @entityd.pm.hookimpl
    def entityd_find_entity(self, name, attrs, include_ondemand=False):  # pylint: disable=unused-argument
        """Return an iterator of "Process" Monitored Entities."""
        if name == 'Process':
            if attrs is not None:
                return self.filtered_processes(attrs)
            return self.processes()

    @property
    def host_ueid(self):
        """Property to get the host ueid, used in a few places.

        :raises LookupError: If a host UEID cannot be found.

        :returns: A :class:`cobe.UEID` for the  host.
        """
        if not self._host_ueid:
            results = self.session.pluginmanager.hooks.entityd_find_entity(
                name='Host', attrs=None)
            if results:
                for host_me in results[0]:
                    self._host_ueid = host_me.ueid
        if not self._host_ueid:
            raise LookupError('Could not find the host UEID')
        return self._host_ueid

    def get_ueid(self, proc):
        """Generate a ueid for this process.

        :param proc: syskit.Process instance.

        :returns: A :class:`cobe.UEID` for the given process.
        """
        entity = entityd.EntityUpdate('Process')
        entity.attrs.set('pid', proc.pid, traits={'entity:id'})
        entity.attrs.set('starttime', proc.start_time.timestamp(),
                         traits={'entity:id'})
        entity.attrs.set('host', str(self.host_ueid), traits={'entity:id'})
        self.known_ueids.add(entity.ueid)
        return entity.ueid

    def forget_entity(self, update):
        """Remove the cached version of this Process Entity.

        :param update: an entityd.EntityUpdate
        """
        try:
            self.known_ueids.remove(update.ueid)
        except KeyError:
            pass

    def get_parents(self, proc, procs):
        """Get relations for a process.

        Relations may include:
         - Host ME
         - Parent process ME

        :param proc: The process to get relations for.
        :param procs: A dictionary of all processes on the system.

        :returns: A list of relations, as :class:`cobe.UEID`s.
        """
        parents = []
        ppid = proc.ppid
        if ppid:
            if ppid in procs:
                pproc = procs[ppid]
                parents.append(self.get_ueid(pproc))
        else:
            parents.append(self.host_ueid)
        return parents

    def filtered_processes(self, attrs):
        """Filter processes based on attrs.

        Special case for 'pid' since this should be efficient.
        """
        if 'pid' in attrs and len(attrs) == 1:
            try:
                proc = syskit.Process(attrs['pid'])
            except syskit.NoSuchProcessError:
                return
            entity = self.create_process_me(self.active_processes, proc)
            yield entity
        else:
            for proc in self.processes():
                try:
                    match = all([proc.attrs.get(name).value == value
                                 for (name, value) in attrs.items()])
                    if match:
                        yield proc
                except KeyError:
                    continue

    def processes(self):
        """Generator of Process MEs."""
        active = self.update_process_table(self.active_processes)
        create_me = functools.partial(self.create_process_me, active)
        processed_ueids = set()
<<<<<<< HEAD

        # Active processes
        cpu_percentages = self.get_all_cpu_percentages()
        for proc in active.values():
            update = create_me(proc)
            try:
                update.attrs.set('cpu', cpu_percentages[proc.pid],
                                 traits={'metric:gauge', 'unit:percent'})
            except KeyError:
                pass
=======
        for proc in deleted.values():
            del self._process_times[proc]
        containers = self.identify_docker_containers()
        for proc in active.values():
            update = create_me(proc, containers)
>>>>>>> eb09c0e5
            processed_ueids.add(update.ueid)
            yield update
        self.active_processes = active

    @staticmethod
    def get_container_ueid(container_id):
        """Provide a container's ueid.

        :param str container_id: Container's 64-character docker id.

        :returns: A :class:`cobe.UEID` for the container.
        """
        update = entityd.EntityUpdate('Container')
        update.attrs.set('id', container_id, traits={'entity:id'})
        return update.ueid

    def identify_docker_containers(self):
        """Identify the host's containers and their primary process pids.

        The exception handling handles the docker client making no connection
        if the docker daemon isn't available on the host.

        :returns: A dict of container primary process PIDs to
        docker container UEIDs of format:

            {<primary process pid>: <container UEID>, ...}.

        """
        containers = {}
        try:
            for container in self._docker_client.containers():
                container_id = container['Id']
                pid = self._docker_client.inspect_container(
                    container_id)['State']['Pid']
                ueid = self.get_container_ueid(container_id)
                containers[pid] = ueid
        except requests.ConnectionError:
            pass
        return containers

    @staticmethod
    def update_process_table(procs):
        """Updates the process table, refreshing and adding processes.

        Returns a dict of active processes.

        :param procs: Dictionary mapping pid to syskit.Process

        """
        active = {}
        for pid in syskit.Process.enumerate():
            if pid in procs:
                proc = procs[pid]
                try:
                    proc.refresh()
                except syskit.NoSuchProcessError:
                    pass
                else:
                    active[pid] = proc
            else:
                try:
                    active[pid] = syskit.Process(pid)
                except (syskit.NoSuchProcessError, ProcessLookupError):
                    pass
        return active

    def get_cpu_percentage(self, proc):
        """Return CPU usage percentage since the last sample or process start.

        :param proc: syskit.Process instance.
        :returns float or None: the percentage value; None if no value

        """
        if not self.cpu_usage_sock:
            return None
        self.cpu_usage_sock.send_pyobj(proc.pid)
        if self.cpu_usage_sock.poll(timeout=1000, flags=zmq.POLLIN):
            return self.cpu_usage_sock.recv_pyobj()
        else:
            return None

    def get_all_cpu_percentages(self):
        """Return CPU usage percentage since the last sample or process start.

        :param proc: syskit.Process instance.
        :returns dict: All available percentage (possibly empty).
        """
        if not self.cpu_usage_sock:
            return {}
        self.cpu_usage_sock.send_pyobj(None)
        if self.cpu_usage_sock.poll(timeout=1000, flags=zmq.POLLIN):
            return self.cpu_usage_sock.recv_pyobj()
        else:
            return {}

    def create_process_me(self, proctable, proc, containers):
        """Create a new Process ME structure for the process.

        If the process is the primary process of a container that is running
        on the host, then the container's ueid is added as a parent.

        :param proctable: Dict of pid -> syskit.Process instances for
           all processes on the host.
        :param proc: syskit.Process instance.
        :param containers: Dict of container primary process PIDs to
           docker container UEIDs.

        """
        update = entityd.EntityUpdate('Process')
        update.label = proc.name
        update.attrs.set('binary', proc.name)
        update.attrs.set('pid', proc.pid, traits={'entity:id'})
        update.attrs.set('starttime', proc.start_time.timestamp(),
                         traits={'entity:id', 'time:posix', 'unit:seconds'})
        update.attrs.set('ppid', proc.ppid)
        update.attrs.set('host', str(self.host_ueid),
                         traits={'entity:id', 'entity:ueid'})
        update.attrs.set('cputime', float(proc.cputime),
                         traits={'metric:counter',
                                 'time:duration', 'unit:seconds'})
        update.attrs.set('utime', float(proc.utime),
                         traits={'metric:counter',
                                 'time:duration', 'unit:seconds'})
        update.attrs.set('stime', float(proc.stime),
                         traits={'metric:counter',
                                 'time:duration', 'unit:seconds'})
        update.attrs.set('vsz', proc.vsz,
                         traits={'metric:gauge', 'unit:bytes'})
        update.attrs.set('rss', proc.rss,
                         traits={'metric:gauge', 'unit:bytes'})
        update.attrs.set('uid', proc.ruid)
        update.attrs.set('euid', proc.euid)
        update.attrs.set('suid', proc.suid)
        update.attrs.set('username', proc.user)
        update.attrs.set('gid', proc.rgid)
        update.attrs.set('egid', proc.egid)
        update.attrs.set('sgid', proc.sgid)
        update.attrs.set('sessionid', proc.sid)
        update.attrs.set('command', proc.command)
        try:
            update.attrs.set('executable', proc.exe)
            update.attrs.set('args', proc.argv)
            update.attrs.set('argcount', proc.argc)
        except AttributeError:
            # A zombie process doesn't allow access to these attributes
            pass
        for parent in self.get_parents(proc, proctable):
            update.parents.add(parent)
        if proc.pid in containers:
            update.parents.add(containers[proc.pid])
        self.known_ueids.add(update.ueid)
        return update<|MERGE_RESOLUTION|>--- conflicted
+++ resolved
@@ -3,13 +3,10 @@
 import functools
 import threading
 
-<<<<<<< HEAD
 import act
+import docker
 import logbook
-=======
-import docker
 import requests
->>>>>>> eb09c0e5
 import syskit
 import zmq
 
@@ -137,15 +134,11 @@
         self.known_ueids = set()
         self.session = None
         self._host_ueid = None
-<<<<<<< HEAD
         self.cpu_usage_thread = None
         self.cpu_usage_sock = None
-=======
-        self._process_times = {}
         self._docker_client = docker.Client(
             base_url='unix://var/run/docker.sock', timeout=3
         )
->>>>>>> eb09c0e5
 
     @staticmethod
     @entityd.pm.hookimpl
@@ -251,11 +244,17 @@
         Special case for 'pid' since this should be efficient.
         """
         if 'pid' in attrs and len(attrs) == 1:
+            containers = self.identify_docker_containers()
             try:
                 proc = syskit.Process(attrs['pid'])
             except syskit.NoSuchProcessError:
                 return
-            entity = self.create_process_me(self.active_processes, proc)
+            entity = self.create_process_me(self.active_processes, proc,
+                                            containers)
+            cpupc = self.get_cpu_percentage(proc)
+            if cpupc:
+                entity.attrs.set('cpu', cpupc,
+                                 traits={'metric:gauge', 'unit:percent'})
             yield entity
         else:
             for proc in self.processes():
@@ -272,24 +271,15 @@
         active = self.update_process_table(self.active_processes)
         create_me = functools.partial(self.create_process_me, active)
         processed_ueids = set()
-<<<<<<< HEAD
-
-        # Active processes
+        containers = self.identify_docker_containers()
         cpu_percentages = self.get_all_cpu_percentages()
         for proc in active.values():
-            update = create_me(proc)
+            update = create_me(proc, containers)
             try:
                 update.attrs.set('cpu', cpu_percentages[proc.pid],
                                  traits={'metric:gauge', 'unit:percent'})
             except KeyError:
                 pass
-=======
-        for proc in deleted.values():
-            del self._process_times[proc]
-        containers = self.identify_docker_containers()
-        for proc in active.values():
-            update = create_me(proc, containers)
->>>>>>> eb09c0e5
             processed_ueids.add(update.ueid)
             yield update
         self.active_processes = active
