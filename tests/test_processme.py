--- conflicted
+++ resolved
@@ -5,12 +5,8 @@
 
 import act
 import cobe
-<<<<<<< HEAD
-=======
 import docker
 import requests
-import syskit
->>>>>>> eb09c0e5
 import pytest
 import syskit
 import zmq
@@ -372,13 +368,21 @@
             assert entity.attrs.get(attr)
 
 
-def test_cpu_usage_attr_not_present(procent, session, kvstore):  # pylint: disable=unused-argument
+def test_cpu_usage_sock_not_present_one(procent, session, kvstore):  # pylint: disable=unused-argument
     procent.session = session
     entities = procent.entityd_find_entity('Process', {'pid': os.getpid()})
     entity = next(entities)
     # CPU usage only available after background thread has updated
     with pytest.raises(KeyError):
         _ = entity.attrs.get('cpu')
+
+
+def test_cpu_usage_sock_not_present_all(procent, session, kvstore):  # pylint: disable=unused-argument
+    procent.session = session
+    entities = procent.entityd_find_entity('Process', None)
+    for entity in entities:
+        with pytest.raises(KeyError):
+            _ = entity.attrs.get('cpu')
 
 
 def test_cpu_usage_attr_is_present(monkeypatch, procent, session, kvstore):  # pylint: disable=unused-argument
@@ -420,7 +424,7 @@
                         pytest.Mock(return_value=cpuusage))
 
     procent.entityd_sessionstart(session)
-    entities = procent.entityd_find_entity('Process', {'pid': os.getpid()})
+    entities = procent.entityd_find_entity('Process', None)
     for entity in entities:
         with pytest.raises(KeyError):
             _ = entity.attrs.get('cpu')
