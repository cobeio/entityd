--- conflicted
+++ resolved
@@ -2,17 +2,11 @@
 
 This plugin implements the sending of Monitored Entities to the modeld
 destination.
-<<<<<<< HEAD
-
-
 """
+
 import pathlib
+import random
 import struct
-=======
-"""
-
-import random
->>>>>>> 359053c1
 
 import act
 import logbook
@@ -34,14 +28,11 @@
         self.session = None
         self.packed_protocol_version = b'streamapi/5'
         self._socket = None
-<<<<<<< HEAD
         self._stream_file = None
-=======
         self._optimised = False
         self._optimised_cycles = {}  # ueid : count
         self._optimised_cycles_max = 1
         self._seen_attributes = {}  # ueid : {name : UpdateAttr}
->>>>>>> 359053c1
 
     @property
     def socket(self):
@@ -79,11 +70,11 @@
             help='ZeroMQ address of modeld destination.',
         )
         parser.add_argument(
-<<<<<<< HEAD
             '--stream-write',
             default=None,
             type=pathlib.Path,
-=======
+        )
+        parser.add_argument(
             '--stream-optimise',
             action='store_true',
             help='Use optimised Streaming API format.',
@@ -95,7 +86,6 @@
             help=('How often to send whole updates when '
                   'using optimised Streaming API format. '
                   'Otherwise this option is ignored.'),
->>>>>>> 359053c1
         )
 
     @staticmethod
@@ -109,15 +99,12 @@
         """Called when the monitoring session starts."""
         self.context = zmq.Context()
         self.session = session
-<<<<<<< HEAD
         if self.session.config.args.stream_write:
             self._stream_file = \
                 self.session.config.args.stream_write.open("ab")
-=======
         self._optimised = self.session.config.args.stream_optimise
         self._optimised_cycles_max = \
             max(1, self.session.config.args.stream_optimise_frequency)
->>>>>>> 359053c1
 
     @entityd.pm.hookimpl
     def entityd_sessionfinish(self):
