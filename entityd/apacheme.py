--- conflicted
+++ resolved
@@ -16,10 +16,7 @@
 
 """
 
-<<<<<<< HEAD
 import argparse
-=======
->>>>>>> 5b7992fa
 import itertools
 import logging
 import os
@@ -77,9 +74,12 @@
                 self._host_ueid = host.ueid
                 return self._host_ueid
 
-<<<<<<< HEAD
-    def entities(self):
-        """Return a generator of ApacheEntity objects."""
+    def entities(self, include_ondemand=False):
+        """Return a generator of ApacheEntity objects
+
+        :param include_ondemand: If True, return related `ondemand` entities
+           that wouldn't be emitted otherwise.
+        """
         apache_instances = self.active_apaches()
         for apache in apache_instances:
             try:
@@ -96,6 +96,13 @@
             for name, value in perfdata.items():
                 update.attrs.set(name, value)
             update.children.add(apache.main_process)
+
+            results = self.session.pluginmanager.hooks.entityd_find_entity(
+                name='File', attrs={'path': apache.config_path})
+            for entity in itertools.chain.from_iterable(results):
+                update.children.add(entity)
+                if include_ondemand:
+                    yield entity
             if self.host_ueid:
                 update.parents.add(self.host_ueid)
             yield update
@@ -119,49 +126,6 @@
                 continue
             else:
                 yield apache
-=======
-    def entities(self, include_ondemand=False):
-        """Return a generator of ApacheEntity objects
-
-        :param include_ondemand: If True, return related `ondemand` entities
-           that wouldn't be emitted otherwise.
-        """
-        apache = self.apache
-        if not apache.installed:
-            return
-        try:
-            perfdata = apache.performance_data()
-        except ApacheNotFound:
-            return
-        update = entityd.EntityUpdate('Apache')
-        update.label = 'Apache'
-        update.attrs.set('host', self.host_ueid, attrtype='id')
-        update.attrs.set('version', apache.version)
-        update.attrs.set('config_path', apache.config_path)
-        update.attrs.set('config_ok', apache.check_config())
-        update.attrs.set('config_last_mod', apache.config_last_modified())
-        for name, value in perfdata.items():
-            update.attrs.set(name, value)
-        for child in self.processes():
-            update.children.add(child)
-
-        results = self.session.pluginmanager.hooks.entityd_find_entity(
-            name='File', attrs={'path': apache.config_path})
-        for entity in itertools.chain.from_iterable(results):
-            update.children.add(entity)
-            if include_ondemand:
-                yield entity
-        if self.host_ueid:
-            update.parents.add(self.host_ueid)
-        yield update
-
-    def processes(self):
-        """Find child processes for Apache"""
-        results = self.session.pluginmanager.hooks.entityd_find_entity(
-            name='Process', attrs={'binary': self.apache.apache_binary})
-        for processes in results:
-            yield from processes
->>>>>>> 5b7992fa
 
 
 class ApacheNotFound(Exception):
