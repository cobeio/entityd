--- conflicted
+++ resolved
@@ -209,24 +209,8 @@
     conns = entityd.connections.Connections()
     conn1 = conns.retrieve('all', os.getpid())[0]
     ueid1 = endpoint_gen.get_ueid(conn1)
-<<<<<<< HEAD
     assert ueid0 == ueid1
-=======
-    assert ueid0 == ueid1
-
-
-def test_previously_known_ueids_are_deleted_if_not_present(session,
-                                                           endpoint_gen):
-    kvstore = pytest.Mock()
-    kvstore.getmany.return_value = {'cache_key': 'made up ueid'}
-    session.addservice('kvstore', kvstore)
-    endpoint_gen.entityd_sessionstart(session)
-    entities = endpoint_gen.entityd_find_entity(name='Endpoint', attrs=None)
-    for endpoint in entities:
-        if endpoint.deleted:
-            assert endpoint.ueid == 'made up ueid'
-            return
-    pytest.fail('deleted ueid not found')
+
 
 
 def test_entity_has_label(session, kvstore, endpoint_gen, local_socket):  # pylint: disable=unused-argument
@@ -239,5 +223,4 @@
         if match.group(1).count(':') > 1:
             assert socket.inet_pton(socket.AF_INET6, match.group(1))
         else:
-            assert socket.inet_pton(socket.AF_INET, match.group(1))
->>>>>>> 3055a66b
+            assert socket.inet_pton(socket.AF_INET, match.group(1))