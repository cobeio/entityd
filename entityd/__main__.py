--- conflicted
+++ resolved
@@ -18,11 +18,7 @@
 #: These plugins are always loaded first and in order.
 BUILTIN_PLUGIN_NAMES = ['entityd.' + n for n in
                         ['core', 'mesend', 'kvstore', 'hostme', 'processme',
-<<<<<<< HEAD
-                         'endpointme', 'declentity']]
-=======
-                         'endpointme', 'apacheme']]
->>>>>>> 5946aa60
+                         'endpointme', 'apacheme', 'declentity']]
 
 
 log = logging.getLogger('bootstrap')
