--- conflicted
+++ resolved
@@ -1,10 +1,3 @@
-<<<<<<< HEAD
-FROM debian:8.5
-RUN apt-get -y update \
-    && apt-get -y install python3 python3-pip \
-    && apt-get -y autoremove --purge
-
-=======
 FROM python:3.4-alpine3.4
 RUN apk update
 RUN apk add build-base
@@ -12,7 +5,6 @@
 RUN apk add yaml-dev
 RUN apk add zeromq-dev
 RUN apk add mercurial
->>>>>>> cd092ad2
 RUN pip3 install virtualenv
 RUN virtualenv /opt/cobe-agent/ -p python3.4
 ## Work around docker always skipping the cache and running pip each build.
