--- conflicted
+++ resolved
@@ -290,8 +290,7 @@
         count += 1
     assert count
 
-<<<<<<< HEAD
-
+# pylint: disable=too-many-locals
 def test_apache_not_found(patched_entitygen, monkeypatch):
     monkeypatch.setattr(entityd.apacheme.Apache, '__init__',
                         pytest.Mock(side_effect=ApacheNotFound))
@@ -300,17 +299,12 @@
         next(entities)
 
 
-def test_relations(pm, session, kvstore, patched_entitygen):  # pylint: disable=unused-argument
+def test_relations(monkeypatch, tmpdir, pm, session, kvstore,  # pylint: disable=unused-argument
+                   fileme, patched_entitygen):
     gen = patched_entitygen
 
     procent = patched_entitygen.session.pluginmanager.getplugin(
         'entityd.processme.ProcessEntity').obj
-=======
-# pylint: disable=too-many-locals
-def test_relations(monkeypatch, tmpdir, pm, session, kvstore, procent,  # pylint: disable=unused-argument
-                   fileme, patched_entitygen):
-    gen = patched_entitygen
->>>>>>> 5b7992fa
 
     hostgen = entityd.hostme.HostEntity()
     pm.register(hostgen, name='entityd.hostme')
@@ -324,26 +318,25 @@
     conf_file = tmpdir.join('apache2.conf')
     with conf_file.open('w') as f:
         f.write('test')
-    gen.apache._config_path = str(conf_file)
+
+    monkeypatch.setattr(entityd.apacheme.Apache,
+                        'apache_config',
+                        pytest.Mock(return_value=str(conf_file)))
 
     conf_ent = next(fileme.entityd_find_entity('File', attrs={'path': str(conf_file)}))
 
     entity = next(gen.entityd_find_entity('Apache', attrs=None))
-<<<<<<< HEAD
-    assert len(entity.children._relations) == 1
-    assert entity.children._relations == {processes[0].ueid}
-=======
-    assert len(entity.children._relations) == len(procs) + 1
-    assert all(p.ueid in entity.children._relations for p in procs)
+    assert len(entity.children._relations) == 2
+    assert processes[0].ueid in entity.children._relations
     assert conf_ent.ueid in entity.children._relations
->>>>>>> 5b7992fa
 
     assert len(entity.parents._relations) == 1
     assert entity.parents._relations == set(host.ueid for host in hosts)
 
 
 def test_config_file_returned_separately(pm, session, kvstore, procent,  # pylint: disable=unused-argument
-                                         patched_entitygen, fileme, tmpdir):
+                                         patched_entitygen, fileme, tmpdir,
+                                         monkeypatch):
     gen = patched_entitygen
 
     hostgen = entityd.hostme.HostEntity()
@@ -353,13 +346,14 @@
     conf_file = tmpdir.join('apache2.conf')
     with conf_file.open('w') as f:
         f.write('test')
-    gen.apache._config_path = str(conf_file)
+
+    monkeypatch.setattr(entityd.apacheme.Apache,
+                        'apache_config',
+                        pytest.Mock(return_value=str(conf_file)))
 
     conf_ent = next(
         fileme.entityd_find_entity('File', attrs={'path': str(conf_file)}))
 
-    # Use py.test as a binary so we're not dependent on apache running.
-    gen.apache._apache_binary = 'py.test'
     entities = list(gen.entityd_find_entity('Apache',
                                             attrs=None,
                                             include_ondemand=True))
