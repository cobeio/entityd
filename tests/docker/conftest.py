import pytest

from entityd.docker.client import DockerClient


@pytest.fixture(autouse=True)
def clear_client():
    yield
    DockerClient._client = None


@pytest.fixture
def running_container():
    network_id = 'aaaa'
    attrs = {
        "State": {
            "ExitCode": 0,
            "StartedAt": "2017-08-30T10:52:25.439434269Z",
            "Error": "",
            "FinishedAt": "0001-01-01T00:00:00Z"},
        'NetworkSettings': {
            'Networks': {
                'non-swarm-net': {
                    'NetworkID': network_id
                }
            },
            'Ports': {'6379/tcp': None},
        },
    }
<<<<<<< HEAD
    image = MagicMock(id='image_id', tags=['debian:latest'])
    container = Mock(
        id="bar",
        name="running_container",
        status="running",
        labels=["label"],
        image=image,
        attrs=attrs,
    )
    container.configure_mock(name="running_container", should_exist=True)
=======
    image = pytest.MagicMock(id='image_id', tags=['debian:latest'])
    container = pytest.Mock(
        id="bar", name="running_container", status="running", labels=["label"],
        image=image, attrs=attrs, should_exist=True, network_id=network_id)
>>>>>>> 9828d855
    container.top.return_value = {
        "Titles": ["PID"],
        "Processes": [
            ['0'], ['1'], ['3']
        ]
    }

    return container


@pytest.fixture()
def finished_container():
    network_id = 'aaaa'
    attrs = {
        "State": {
            "ExitCode": 21,
            "StartedAt": "2017-08-30T10:52:25.439434269Z",
            "Error": "",
            "FinishedAt": "2017-08-30T10:55:25.439434269Z"},
        'NetworkSettings': {
            'Networks': {
                'non-swarm-net': {
                    'NetworkID': network_id
                }
            },
            'Ports': {'6379/tcp': None},
        }
    }
    image = pytest.MagicMock(id='image_id', tags=['debian:latest'])
    container = pytest.Mock(
        id="bar",
        name="finished_container",
        status="exited",
        labels=["label"],
        image=image,
        attrs=attrs,
<<<<<<< HEAD
    )
=======
        network_id=network_id)
>>>>>>> 9828d855
    container.configure_mock(name="finished_container", should_exist=True)

    return container<|MERGE_RESOLUTION|>--- conflicted
+++ resolved
@@ -17,7 +17,8 @@
             "ExitCode": 0,
             "StartedAt": "2017-08-30T10:52:25.439434269Z",
             "Error": "",
-            "FinishedAt": "0001-01-01T00:00:00Z"},
+            "FinishedAt": "0001-01-01T00:00:00Z",
+		},
         'NetworkSettings': {
             'Networks': {
                 'non-swarm-net': {
@@ -27,23 +28,17 @@
             'Ports': {'6379/tcp': None},
         },
     }
-<<<<<<< HEAD
-    image = MagicMock(id='image_id', tags=['debian:latest'])
-    container = Mock(
-        id="bar",
-        name="running_container",
-        status="running",
-        labels=["label"],
-        image=image,
-        attrs=attrs,
-    )
-    container.configure_mock(name="running_container", should_exist=True)
-=======
     image = pytest.MagicMock(id='image_id', tags=['debian:latest'])
     container = pytest.Mock(
-        id="bar", name="running_container", status="running", labels=["label"],
-        image=image, attrs=attrs, should_exist=True, network_id=network_id)
->>>>>>> 9828d855
+        id="bar", 
+		name="running_container", 
+		status="running", 
+		labels=["label"],
+        image=image, 
+		attrs=attrs, 
+		should_exist=True, 
+		network_id=network_id,
+	)
     container.top.return_value = {
         "Titles": ["PID"],
         "Processes": [
@@ -62,7 +57,8 @@
             "ExitCode": 21,
             "StartedAt": "2017-08-30T10:52:25.439434269Z",
             "Error": "",
-            "FinishedAt": "2017-08-30T10:55:25.439434269Z"},
+            "FinishedAt": "2017-08-30T10:55:25.439434269Z",
+		},
         'NetworkSettings': {
             'Networks': {
                 'non-swarm-net': {
@@ -80,11 +76,8 @@
         labels=["label"],
         image=image,
         attrs=attrs,
-<<<<<<< HEAD
-    )
-=======
-        network_id=network_id)
->>>>>>> 9828d855
+        network_id=network_id,
+	)
     container.configure_mock(name="finished_container", should_exist=True)
 
     return container