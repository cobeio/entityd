--- conflicted
+++ resolved
@@ -51,13 +51,8 @@
             results = self.session.pluginmanager.hooks.entityd_find_entity(
                 name='Host', attrs=None)
             if results:
-<<<<<<< HEAD
-                host_me = next(iter(results[0]))
-                self._host_ueid = host_me.ueid
-=======
                 for host_me in results[0]:
                     self._host_ueid = host_me.ueid
->>>>>>> 4a3dc281
         if not self._host_ueid:
             raise LookupError('Could not find the host UEID')
         return self._host_ueid
