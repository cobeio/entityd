"""Plugin to provide docker swarm entities.

If a machine running docker is part of a swarm, a swarm
entity will be generated
"""

import stat

import logbook

import entityd
from entityd.docker.client import DockerClient

log = logbook.Logger(__name__)


class DockerSwarm:
    """An entity for the docker swarm."""
    name = 'Docker:Swarm'

    @entityd.pm.hookimpl
    def entityd_configure(self, config):
        """Register the Process Monitored Entity."""
        config.addentity(self.name, 'entityd.docker.swarm.DockerSwarm')

    @entityd.pm.hookimpl
    def entityd_find_entity(self, name, attrs=None,
                            include_ondemand=False):  # pylint: disable=unused-argument
        """Find the docker swarm entity."""

        if name == self.name:
            if attrs is not None:
                raise LookupError('Attribute based filtering not supported')
            return self.generate_updates()

    @classmethod
    def get_ueid(cls, docker_swarm_id):
        """Create a ueid for a docker swarm."""
        entity = entityd.EntityUpdate(cls.name)
        entity.attrs.set('id', docker_swarm_id, traits={'entity:id'})
        return entity.ueid

    def generate_updates(self):
        """Generates the entity updates for the docker swarm."""
        if not DockerClient.client_available():
            return

        client = DockerClient.get_client()
        client_info = DockerClient.info()

        if DockerClient.swarm_exists() and DockerClient.is_swarm_manager():
            swarm_attrs = client_info['Swarm']
            swarm_spec = swarm_attrs['Cluster']['Spec']
            swarm_spec_raft = swarm_spec['Raft']

            update = entityd.EntityUpdate(self.name)
            update.label = swarm_attrs['Cluster']['ID'][:10]
            update.attrs.set('id', swarm_attrs['Cluster']['ID'],
                             traits={'entity:id'})
            update.attrs.set('control-available',
                             swarm_attrs['ControlAvailable'])

            update.attrs.set('error', swarm_attrs['Error'])

            update.attrs.set('nodes:total', swarm_attrs['Nodes'],
                             traits={'metric:gauge'})
            update.attrs.set('nodes:managers', swarm_attrs['Managers'],
                             traits={'metric:gauge'})

            update.attrs.set('name', swarm_spec['Name'])
            update.attrs.set(
                'auto-lock-managers',
                swarm_spec['EncryptionConfig']['AutoLockManagers'])

            update.attrs.set('raft:election-tick',
                             swarm_spec_raft['ElectionTick'])
            update.attrs.set('raft:heartbeat-tick',
                             swarm_spec_raft['HeartbeatTick'])
            update.attrs.set('raft:keep-old-snapshots',
                             swarm_spec_raft['KeepOldSnapshots'])
            update.attrs.set(
                'raft:log-entries-for-slow-followers',
                swarm_spec_raft['LogEntriesForSlowFollowers'])
            update.attrs.set('raft:snapshot-interval',
                             swarm_spec_raft['SnapshotInterval'])

            for node in client.nodes.list():
                update.children.add(entityd.docker.get_ueid(
                    'DockerNode', node.attrs['ID']))

            yield update


class DockerNode:
    """An entity for the docker node."""
    name = 'Docker:Node'

    @entityd.pm.hookimpl
    def entityd_configure(self, config):
        """Register the Docker Node Entity."""
        config.addentity(self.name, 'entityd.docker.swarm.DockerNode')

    @entityd.pm.hookimpl
    def entityd_find_entity(self, name, attrs=None,
                            include_ondemand=False):  # pylint: disable=unused-argument
        """Find the docker node entities."""
        if name == self.name:
            if attrs is not None:
                raise LookupError('Attribute based filtering not supported')
            return self.generate_updates()

    @classmethod
    def get_ueid(cls, docker_node_id):
        """Create a ueid for a docker node."""
        entity = entityd.EntityUpdate(cls.name)
        entity.attrs.set('id', docker_node_id, traits={'entity:id'})
        return entity.ueid

    def generate_updates(self):
        """Generates the entity updates for the docker node."""
        if not DockerClient.client_available():
            return

        client = DockerClient.get_client()

<<<<<<< HEAD
        if DockerClient.swarm_exists() and DockerClient.is_swarm_manager():
            for node in client.nodes.list():
                update = entityd.EntityUpdate(self.name)
                update.label = node.attrs['Description']['Hostname']
                update.attrs.set('id', node.attrs['ID'],
                                 traits={'entity:id'})

                update.attrs.set('role',
                                 node.attrs['Spec']['Role'])
                update.attrs.set('availability',
                                 node.attrs['Spec']['Availability'])
                update.attrs.set('labels',
                                 node.attrs['Spec']['Labels'])
                update.attrs.set('state',
                                 node.attrs['Status']['State'])
                update.attrs.set('address',
                                 node.attrs['Status']['Addr'])
                update.attrs.set('version',
                                 node.attrs['Version']['Index'])

                if 'ManagerStatus' in node.attrs:
                    manager_attrs = node.attrs['ManagerStatus']
                    update.attrs.set('manager:reachability',
                                     manager_attrs['Reachability'])
                    update.attrs.set('manager:addr',
                                     manager_attrs['Addr'])
                    if 'Leader' in manager_attrs:
                        update.attrs.set('manager:leader',
                                         manager_attrs['Leader'])
                    else:
                        update.attrs.set('manager:leader', False)
=======
                    if 'ManagerStatus' in node.attrs:
                        manager_attrs = node.attrs['ManagerStatus']
                        update.attrs.set('manager:reachability',
                                         manager_attrs['Reachability'])
                        update.attrs.set('manager:leader',
                                         manager_attrs['Leader'])
                        update.attrs.set('manager:addr',
                                         manager_attrs['Addr'])
                    else:
                        update.attrs.set('manager:reachability', None)
                        update.attrs.set('manager:leader', None)
                        update.attrs.set('manager:addr', None)
                        
                    yield update
            except APIError as error:
                if error.status_code == 503:
                    log.debug("Can't get node list on non manager nodes")
>>>>>>> e4b41315
                else:
                    update.attrs.set('manager:reachability', None)
                    update.attrs.set('manager:leader', None)
                    update.attrs.set('manager:addr', None)

                yield update


class DockerService:
    """An entity for the docker service."""
    name = "Docker:Service"

    def __init__(self):
        self._services = {}
        self._service_tasks = {}
        self._service_container_ids = {}
        self._service_container_states = {}

    @entityd.pm.hookimpl
    def entityd_configure(self, config):
        """Register the Docker Service Entity."""
        config.addentity(self.name, 'entityd.docker.swarm.DockerService')

    @entityd.pm.hookimpl
    def entityd_find_entity(self, name, attrs=None,
                            include_ondemand=False):  # pylint: disable=unused-argument
        """Find the docker service entities."""
        if name == self.name:
            if attrs is not None:
                raise LookupError('Attribute based filtering not supported')
            return self.generate_updates()

    @entityd.pm.hookimpl
    def entityd_collection_before(self, session):  # pylint: disable=unused-argument
        """Collect services from available Docker daemon.

        If no connection to a Docker daemon is available this
        does nothing.
        """
        if (not DockerClient.client_available() or
                not DockerClient.swarm_exists() or
                not DockerClient.is_swarm_manager()):
            return
        client = DockerClient.get_client()
        self._services = {service.id: service for
                          service in client.services.list()}

        for service in self._services.values():
            self._service_tasks[service.id] = list(service.tasks())

        for service in self._services.values():
            self._service_container_ids[service.id] = \
                self.get_container_ids(service)

        for service in self._services.values():
            self._service_container_states[service.id] = \
                self.get_container_states(service)

    @entityd.pm.hookimpl
    def entityd_collection_after(self, session, updates):  # pylint: disable=unused-argument
        """Clear services that were collected during collection."""
        self._services.clear()
        self._service_tasks.clear()
        self._service_container_ids.clear()
        self._service_container_states.clear()

    @classmethod
    def get_ueid(cls, docker_node_id):
        """Create a ueid for a docker service."""
        entity = entityd.EntityUpdate(cls.name)
        entity.attrs.set('id', docker_node_id, traits={'entity:id'})
        return entity.ueid

    def get_container_ids(self, service):
        """Returns a set of container ids for a service."""
        container_ids = set()
        for task in self._service_tasks[service.id]:
            task_status = task['Status']
            if ('ContainerStatus' in task_status and
                    'ContainerID' in task_status['ContainerStatus']):
                container_id = task_status['ContainerStatus']['ContainerID']
                container_ids.add(container_id)
        return container_ids

    def get_container_states(self, service):
        """Returns a list of container states."""
        container_states = list()
        for task in self._service_tasks[service.id]:
            container_states.append(task['Status']['State'])
        return container_states

    def populate_mode_fields(self, mode_attrs, update):
        """Add fields depending on the service mode."""
        if "Replicated" in mode_attrs:
            update.attrs.set('mode', 'replicated')
            update.attrs.set('replicas:desired',
                             mode_attrs['Replicated']['Replicas'])
        elif "Global" in mode_attrs:
            update.attrs.set('mode', 'global')

    def populate_task_fields(self, service, update):
        """Add fields for the tasks of a service."""
        possible_states = ['new', 'pending', 'assigned', 'accepted',
                           'preparing', 'ready', 'starting', 'running',
                           'complete', 'shutdown', 'failed', 'rejected',
                           'orphaned']
        totals = {state: 0 for state in possible_states}
        for state in \
                self._service_container_states[service.id]:
            totals[state] += 1

        for key, value in totals.items():
            update.attrs.set('replicas:' + key, value)

    def add_mount_relationships(self, service, mount, update):
        """Adds relationships based on the services mounts"""
        if mount['Type'] == 'volume':
            volume_ueid = entityd.docker.get_ueid(
                'DockerVolume',
                DockerClient.info()['ID'],
                mount['Source'])
            update.children.add(volume_ueid)
            for container_id in \
                    self._service_container_ids[service.id]:
                mount_ueid = entityd.docker.get_ueid(
                    'DockerVolumeMount',
                    mount['Target'],
                    container_id)
                update.children.add(mount_ueid)

    def populate_service_fields(self, service):
        """Creates an EntityUpdate object for a docker service."""
        service_spec = service.attrs['Spec']
        update = entityd.EntityUpdate(self.name)
        update.label = service_spec['Name']
        update.attrs.set('id', service.attrs['ID'], traits={'entity:id'})
        update.attrs.set('labels', service_spec['Labels'])
        self.populate_mode_fields(service_spec['Mode'], update)
        self.populate_task_fields(service, update)

        task_template = service_spec['TaskTemplate']

        if 'Networks' in task_template:
            for network in task_template['Networks']:
                network_ueid = entityd.docker.get_ueid(
                    'DockerNetwork', network['Target'])
                update.parents.add(network_ueid)

        if 'Mounts' in task_template['ContainerSpec']:
            for mount in task_template['ContainerSpec']['Mounts']:
                self.add_mount_relationships(service, mount, update)

        for container_id in self._service_container_ids[service.id]:
            container_ueid = entityd.docker.get_ueid(
                'DockerContainer', container_id)
            update.children.add(container_ueid)

        return update

    def generate_updates(self):
        """Generates the entity updates for the docker service."""
        if not DockerClient.client_available():
            return

        client_info = DockerClient.info()

        if DockerClient.swarm_exists() and DockerClient.is_swarm_manager():
            for service in self._services.values():
                update = self.populate_service_fields(service)

                swarm_id = client_info['Swarm']['Cluster']['ID']
                swarm_ueid = entityd.docker.get_ueid(
                    'DockerSwarm', swarm_id)
                update.parents.add(swarm_ueid)

                yield update


class DockerNetwork:
    """An entity for the docker network."""
    name = "Docker:Network"

    @entityd.pm.hookimpl
    def entityd_configure(self, config):
        """Register the Docker Network Entity."""
        config.addentity(self.name, 'entityd.docker.swarm.DockerNetwork')

    @entityd.pm.hookimpl
    def entityd_find_entity(self, name, attrs=None,
                            include_ondemand=False):  # pylint: disable=unused-argument
        """Find the docker network entities."""
        if name == self.name:
            if attrs is not None:
                raise LookupError('Attribute based filtering not supported')
            return self.generate_updates()

    @classmethod
    def get_ueid(cls, docker_network_id):
        """Create a ueid for a docker network."""
        entity = entityd.EntityUpdate(cls.name)
        entity.attrs.set('id', docker_network_id, traits={'entity:id'})
        return entity.ueid

    def populate_network_fields(self, network):
        """Create EntityUpdate for a docker network."""
        update = entityd.EntityUpdate(self.name)
        update.label = network.attrs['Name']
        update.attrs.set('id', network.id, traits={'entity:id'})
        update.attrs.set('labels', network.attrs['Labels'])
        update.attrs.set('options', network.attrs['Options'])
        update.attrs.set('driver', network.attrs['Driver'])
        update.attrs.set('ipv6-enabled', network.attrs['EnableIPv6'])
        update.attrs.set('ingress', network.attrs['Ingress'])
        update.attrs.set('internal', network.attrs['Internal'])
        update.attrs.set('scope', network.attrs['Scope'])

        return update

    def generate_updates(self):
        """Generates the entity updates for the docker network."""
        if not DockerClient.client_available():
            return

        client = DockerClient.get_client()
        client_info = DockerClient.info()

        swarm_ueid = None
        if DockerClient.swarm_exists() and DockerClient.is_swarm_manager():
            swarm_id = client_info['Swarm']['Cluster']['ID']
            swarm_ueid = entityd.docker.get_ueid('DockerSwarm', swarm_id)

        daemon_ueid = entityd.docker.get_ueid('DockerDaemon',
                                              client_info['ID'])

        for network in client.networks.list():
            update = None
            if network.attrs['Scope'] == "swarm" and swarm_ueid:
                update = self.populate_network_fields(network)
                update.parents.add(swarm_ueid)
            elif network.attrs['Scope'] == "local":
                update = self.populate_network_fields(network)
                update.parents.add(daemon_ueid)

<<<<<<< HEAD
            if update:
                yield update
=======
            yield update


class DockerSecret:
    """A plugin for Docker secrets."""

    _TYPES = {
        'Docker:Secret': '_generate_secrets',
        'Docker:Mount': '_generate_mounts',
    }

    def __init__(self):
        self._swarm_ueid = None
        self._secrets = {}  # id : secret
        self._services = []  # (service, tasks), ...

    @entityd.pm.hookimpl
    def entityd_find_entity(self, name, attrs=None, include_ondemand=False):  # pylint: disable=unused-argument
        """Find Docker entities."""
        if name in self._TYPES:
            if attrs is not None:
                raise LookupError('Attribute based filtering not supported')
            if self._swarm_ueid is not None:
                return getattr(self, self._TYPES[name])()
            else:
                log.info('Not collecting Docker secrets on non-manager node')

    @entityd.pm.hookimpl
    def entityd_configure(self, config):
        """Register the Process Monitored Entity."""
        for type_ in self._TYPES:
            config.addentity(
                type_, __name__ + '.' + self.__class__.__name__)

    @entityd.pm.hookimpl
    def entityd_collection_before(self, session):  # pylint: disable=unused-argument
        """Collect secrets from available Docker swarm.

        If no connection to a Docker Swarm manager daemon is available
        then this does nothing.
        """
        if not entityd.docker.client.DockerClient.client_available():
            return
        client = entityd.docker.client.DockerClient.get_client()
        client_info = client.info()
        if DockerSwarm.swarm_exists(client_info):
            self._swarm_ueid = entityd.docker.get_ueid(
                'DockerSwarm', client_info['Swarm']['Cluster']['ID'])
            for secret in client.secrets.list():
                self._secrets[secret.id] = secret
            for service in client.services.list():
                self._services.append((service, list(service.tasks())))

    @entityd.pm.hookimpl
    def entityd_collection_after(self, session, updates):  # pylint: disable=unused-argument
        """Clear secrets that were collected during collection."""
        self._swarm_ueid = None
        self._secrets.clear()
        del self._services[:]

    @classmethod
    def get_ueid(cls, id_):
        """Create a ueid for a docker network."""
        entity = entityd.EntityUpdate('Docker:Secret')
        entity.attrs.set('id', id_, traits={'entity:id'})
        return entity.ueid

    def _generate_secrets(self):
        """Generate updates for all Docker secrets.

        :returns: Iterator of ``Docker:Secret`` updates.
        """
        for secret in self._secrets.values():
            update = entityd.EntityUpdate('Docker:Secret')
            update.label = secret.name or secret.id
            update.attrs.set('id', secret.id, {'entity:id'})
            update.attrs.set('name', secret.name)
            update.attrs.set(
                'created', secret.attrs['CreatedAt'], {'time:rfc3339'})
            update.attrs.set(
                'updated', secret.attrs['UpdatedAt'], {'time:rfc3339'})
            update.parents.add(self._swarm_ueid)
            yield update

    def _generate_mounts(self):
        """Generate updates for all Docker secret mounts.

        :returns: Iterator of ``Docker:Mount`` updates.
        """
        for service, tasks in self._services:
            service_task = service.attrs['Spec']['TaskTemplate']
            if 'ContainerSpec' in service_task:
                for service_secret in service_task['ContainerSpec']['Secrets']:
                    for task in tasks:
                        yield from self._generate_mount(
                            service, task, service_secret)

    def _generate_mount(self, service, task, service_secret):
        """Generate a secret mount update.

        :param service: Docker service the mount is to be generated for.
        :type service: docker.models.services.Server
        :param task: Service task to generate the mount for.
        :type task: dict
        :param service_secret: Configured secret for the task to generate
            the mount update for.
        :type service_secret: dict

        :returns: Iterator of ``Docker:Mount`` updates.
        """
        task_status = task['Status']
        if ('ContainerStatus' in task_status and
                'ContainerID' in task_status['ContainerStatus']):
            update = entityd.EntityUpdate('Docker:Mount')
            update.label = service_secret['File']['Name']
            update.attrs.set(
                'container',
                task_status['ContainerStatus']['ContainerID'],
                {'entity:id'},
            )
            update.attrs.set(
                'target',
                '/var/secrets/' + service_secret['File']['Name'],
                {'entity:id'},
            )
            update.attrs.set(
                'permissions',
                stat.filemode(service_secret['File']['Mode']),
            )
            update.attrs.set('secret:gid', service_secret['File']['GID'])
            update.attrs.set('secret:uid', service_secret['File']['UID'])
            update.parents.add(self.get_ueid(service_secret['SecretID']))
            update.parents.add(DockerService.get_ueid(service.id))
            update.parents.add(entityd.docker.get_ueid(
                'DockerContainer',
                task_status['ContainerStatus']['ContainerID'],
            ))
            yield update
>>>>>>> e4b41315
<|MERGE_RESOLUTION|>--- conflicted
+++ resolved
@@ -7,6 +7,7 @@
 import stat
 
 import logbook
+from docker.errors import APIError
 
 import entityd
 from entityd.docker.client import DockerClient
@@ -39,6 +40,13 @@
         entity = entityd.EntityUpdate(cls.name)
         entity.attrs.set('id', docker_swarm_id, traits={'entity:id'})
         return entity.ueid
+
+    @classmethod
+    def swarm_exists(cls, client_info):
+        """Checks if the docker client is connected to a docker swarm."""
+        if client_info['Swarm']['LocalNodeState'] == 'active':
+            return True
+        return False
 
     def generate_updates(self):
         """Generates the entity updates for the docker swarm."""
@@ -123,7 +131,6 @@
 
         client = DockerClient.get_client()
 
-<<<<<<< HEAD
         if DockerClient.swarm_exists() and DockerClient.is_swarm_manager():
             for node in client.nodes.list():
                 update = entityd.EntityUpdate(self.name)
@@ -148,6 +155,8 @@
                     manager_attrs = node.attrs['ManagerStatus']
                     update.attrs.set('manager:reachability',
                                      manager_attrs['Reachability'])
+                    update.attrs.set('manager:leader',
+                                     manager_attrs['Leader'])
                     update.attrs.set('manager:addr',
                                      manager_attrs['Addr'])
                     if 'Leader' in manager_attrs:
@@ -155,30 +164,10 @@
                                          manager_attrs['Leader'])
                     else:
                         update.attrs.set('manager:leader', False)
-=======
-                    if 'ManagerStatus' in node.attrs:
-                        manager_attrs = node.attrs['ManagerStatus']
-                        update.attrs.set('manager:reachability',
-                                         manager_attrs['Reachability'])
-                        update.attrs.set('manager:leader',
-                                         manager_attrs['Leader'])
-                        update.attrs.set('manager:addr',
-                                         manager_attrs['Addr'])
-                    else:
-                        update.attrs.set('manager:reachability', None)
-                        update.attrs.set('manager:leader', None)
-                        update.attrs.set('manager:addr', None)
-                        
-                    yield update
-            except APIError as error:
-                if error.status_code == 503:
-                    log.debug("Can't get node list on non manager nodes")
->>>>>>> e4b41315
                 else:
                     update.attrs.set('manager:reachability', None)
                     update.attrs.set('manager:leader', None)
                     update.attrs.set('manager:addr', None)
-
                 yield update
 
 
@@ -417,11 +406,8 @@
                 update = self.populate_network_fields(network)
                 update.parents.add(daemon_ueid)
 
-<<<<<<< HEAD
-            if update:
+            if update:            
                 yield update
-=======
-            yield update
 
 
 class DockerSecret:
@@ -558,5 +544,4 @@
                 'DockerContainer',
                 task_status['ContainerStatus']['ContainerID'],
             ))
-            yield update
->>>>>>> e4b41315
+            yield update