"""This subpackage contains the Kubernetes modules of entityd."""

from abc import ABCMeta, abstractmethod

import kube
import logbook

import entityd.entityupdate


RFC_3339_FORMAT = '%Y-%m-%dT%H:%M:%SZ'
log = logbook.Logger(__name__)


class BasePlugin(metaclass=ABCMeta):
    """Base plugin class supporting creation of Kubernetes entities."""

    def __init__(self, entity_name, plugin_name):
        self._entity_name = entity_name
        self._plugin_name = plugin_name
        self.session = None
        self.cluster = kube.Cluster()
        self._cluster_ueid = None
        self.logged_k8s_unreachable = False

    @entityd.pm.hookimpl
    def entityd_configure(self, config):
        """Register the Replica Set Entity."""
        config.addentity(self._entity_name, self._plugin_name)

    @entityd.pm.hookimpl
    def entityd_sessionstart(self, session):
        """Store the session for later usage."""
        self.session = session

    @entityd.pm.hookimpl
    def entityd_sessionfinish(self):
        """Safely terminate the plugin."""
        self.cluster.close()

    @entityd.pm.hookimpl
    def entityd_find_entity(self, name, attrs, include_ondemand=False):  # pylint: disable=unused-argument
        """Return an iterator of Kubernetes Replica Set entities."""
        if name == self._entity_name:
            if attrs is not None:
                raise LookupError('Attribute based filtering not supported')
            return self.find_entities()

    @abstractmethod
    def find_entities(self):
        """Finds and yields Kubernetes entities.

        :returns: A generator of :class:`entityd.EntityUpdate`s.
        """

    @property
    def cluster_ueid(self):
        """Property to get the Kubernetes Cluster UEID.

        :raises LookupError: If a Cluster UEID cannot be found.

        :returns: A :class:`cobe.UEID` for the Cluster.
        """
        if not self._cluster_ueid:
            results = self.session.pluginmanager.hooks.entityd_find_entity(
                name='Kubernetes:Cluster', attrs=None)
            if results:
                for cluster_entity in results[0]:
                    self._cluster_ueid = cluster_entity.ueid
        if not self._cluster_ueid:
            raise LookupError('Could not find the Cluster UEID')
        return self._cluster_ueid

    def create_pod_ueid(self, podname, namespace):
        """Create the UEID for a pod.

        :param str podname: Pod's name.
        :param str namespace: Pod's namespace.

        :returns: A :class:`cobe.UEID` for the pod.
        """
        update = entityd.EntityUpdate('Kubernetes:Pod')
        update.attrs.set('kubernetes:meta:name', podname, traits={'entity:id'})
        update.attrs.set(
            'kubernetes:meta:namespace', namespace, traits={'entity:id'})
        update.attrs.set(
            'cluster', str(self.cluster_ueid), traits={'entity:id'})
        return update.ueid

    def create_namespace_ueid(self, namespace):
        """Create the ueid for a namespace.

        :param str namespace: Name of namespace.

        :returns: A :class:`cobe.UEID` for the namespace.
        """
        update = entityd.EntityUpdate('Kubernetes:Namespace')
        update.attrs.set('kubernetes:meta:name',
                         namespace, traits={'entity:id'})
        update.attrs.set('cluster', str(self.cluster_ueid),
                         traits={'entity:id', 'entity:ueid'})
        return update.ueid

<<<<<<< HEAD
    def find_resource_pod_children(self, resource, api_path):
        """Find the set of pod UEIDs that are the children of a resource.
=======
    def create_replicaset_ueid(self, rs_name, namespace):
        """Create the ueid for a replicaset.

        :param str rs_name: Replicaset's name.
        :param str namespace: Replicaset's namespace.

        :returns: A :class:`cobe.UEID` for the Replica Set.
        """
        update = entityd.EntityUpdate('Kubernetes:ReplicaSet')
        update.attrs.set('kubernetes:meta:name', rs_name, traits={'entity:id'})
        update.attrs.set(
            'kubernetes:meta:namespace', namespace, traits={'entity:id'})
        update.attrs.set(
            'cluster', str(self.cluster_ueid), traits={'entity:id'})
        return update.ueid

    def determine_pods_labels(self):
        """Determine the set of labels for each pod in the cluster.
>>>>>>> d306ebc1

        This is suitable for those resources with
        `spec.selector.matchLabels`/ and `spec.selector.matchExpressions` -
        e.g. suitable for Replica Sets, but not Services, which have
        their own method.

        :param resource: Kubernetes resource item.
        :type resource: kube.{resource_type}.{resource_type}Item,
            as described above; e.g. kube._replicaset.ReplicaSetItem
        :param str api_path: The k8s API base path to find pods.
        """
        try:
            matchlabels = resource.spec()['selector']['matchLabels']
        except KeyError:
            matchlabels = {}
        matchlabels = ','.join(
            '{}={}'.format(k, v) for k, v in matchlabels.items())
        try:
            matchexpressions = resource.spec(
                )['selector']['matchExpressions']
        except KeyError:
            matchexpressions = []
        expressions = []
        for expression in matchexpressions:
            values = ' '.join(
                ['{}'.format(item) for item in expression['values']])
            expressions.append('{} {} ({})'.format(
                expression['key'], expression['operator'], values))
        matchexpressions = ','.join(expressions)
        labels = ','.join([matchlabels, matchexpressions]).strip(',')
        return self.find_pods_by_labels(
            resource.meta.namespace, labels, api_path)

    def find_service_pod_children(self, resource, api_path):
        """Find the set of pod UEIDs that are the children of a Service.

        :param resource: Kubernetes Service resource.
        :type resource: kube._service.ServiceItem
        :param str api_path: The k8s API base path.
        """
        try:
            labels = resource.spec()['selector']
        except KeyError:
            labels = {}
        labels = ','.join('{}={}'.format(k, v) for k, v in labels.items())
        return self.find_pods_by_labels(
            resource.meta.namespace, labels, api_path)

    def find_pods_by_labels(self, namespace, labels, api_path):
        """Find pods in a namespace by their labels.

        :param str namespace: Name of the namespace pods are in.
        :param str labels: labelSelector string.
        :param str api_path: The k8s API base path to find pods.
        """
        params = {}
        params['labelSelector'] = labels
        response = self.cluster.proxy.get(
            '{}/namespaces/{}/pods'.format(api_path, namespace), **params)
        pods = set()
        for rawpod in response['items']:
            poditem = kube.PodItem(self.cluster, rawpod)
            pods.add(self.create_pod_ueid(poditem.meta.name, namespace))
        return pods

    def determine_replicaset_labels(self):
        """Determine the set of labels for each replicaset in the cluster.

        :returns: A dict of form:
            {replicaset :class:`cobe.UEID`: {(label_key1, label_value1), ...},
             ...}
        """
        replicasets = {}
        for replicaset in self.cluster.replicasets:
            rs_ueid = self.create_replicaset_ueid(replicaset.meta.name,
                                                  replicaset.meta.namespace)
            replicasets[rs_ueid] = set(replicaset.meta.labels.items())
        return replicasets

    def log_api_server_unreachable(self):
        """Log once that the Kubernetes API server is unreachable."""
        if not self.logged_k8s_unreachable:
            log.info('Kubernetes API server unreachable')
            self.logged_k8s_unreachable = True

    def create_base_entity(self, resource, children):
        """Creator of the base entity for certain Kubernetes resources.

        This provides the base entity for Replica Sets, Services,
        Replication Controllers, Deployments and Daemonsets.

        The labels of the resource that correspond (as a subset) to those of
        the resource's children are obtained from the resource's template,
        other than for a Service, where the Service metadata labels are used.

        :param resource: Kubernetes resource item.
<<<<<<< HEAD
        :type resource: kube.ReplicaSetItem | kube.ServiceItem
        :param set children: Set of UEIDs that are the children of
            the resource.
=======
        :type resource: kube.<Resource>Item
        :param dict children: Dict where keys are all the UEIDs in the cluster
            of the entity type that may be children of resource, and values are
            the set of labels for those potential child entities.
>>>>>>> d306ebc1
        """
        meta = resource.meta
        kind = str(resource.kind).replace('Kind.', '')
        update = entityd.EntityUpdate('Kubernetes:{}'.format(kind))
        update.label = meta.name
        update.attrs.set('kubernetes:kind', kind)
        update.attrs.set('kubernetes:meta:name',
                         meta.name, traits={'entity:id'})
        update.attrs.set('kubernetes:meta:namespace',
                         meta.namespace, traits={'entity:id'})
        update.attrs.set('cluster', str(self.cluster_ueid),
                         traits={'entity:id', 'entity:ueid'})
        update.attrs.set('kubernetes:meta:version', meta.version)
        update.attrs.set('kubernetes:meta:created',
                         meta.created.strftime(RFC_3339_FORMAT),
                         traits={'chrono:rfc3339'})
        update.attrs.set('kubernetes:meta:link', meta.link, traits={'uri'})
        update.attrs.set('kubernetes:meta:uid', meta.uid)
<<<<<<< HEAD
        for child in children:
            update.children.add(child)
=======
        labels = set(meta.labels.items())
        for child in children:
            if labels.issubset(children[child]):
                update.children.add(child)
>>>>>>> d306ebc1
        update.parents.add(self.create_namespace_ueid(meta.namespace))
        return update<|MERGE_RESOLUTION|>--- conflicted
+++ resolved
@@ -101,29 +101,8 @@
                          traits={'entity:id', 'entity:ueid'})
         return update.ueid
 
-<<<<<<< HEAD
     def find_resource_pod_children(self, resource, api_path):
         """Find the set of pod UEIDs that are the children of a resource.
-=======
-    def create_replicaset_ueid(self, rs_name, namespace):
-        """Create the ueid for a replicaset.
-
-        :param str rs_name: Replicaset's name.
-        :param str namespace: Replicaset's namespace.
-
-        :returns: A :class:`cobe.UEID` for the Replica Set.
-        """
-        update = entityd.EntityUpdate('Kubernetes:ReplicaSet')
-        update.attrs.set('kubernetes:meta:name', rs_name, traits={'entity:id'})
-        update.attrs.set(
-            'kubernetes:meta:namespace', namespace, traits={'entity:id'})
-        update.attrs.set(
-            'cluster', str(self.cluster_ueid), traits={'entity:id'})
-        return update.ueid
-
-    def determine_pods_labels(self):
-        """Determine the set of labels for each pod in the cluster.
->>>>>>> d306ebc1
 
         This is suitable for those resources with
         `spec.selector.matchLabels`/ and `spec.selector.matchExpressions` -
@@ -220,16 +199,9 @@
         other than for a Service, where the Service metadata labels are used.
 
         :param resource: Kubernetes resource item.
-<<<<<<< HEAD
         :type resource: kube.ReplicaSetItem | kube.ServiceItem
         :param set children: Set of UEIDs that are the children of
             the resource.
-=======
-        :type resource: kube.<Resource>Item
-        :param dict children: Dict where keys are all the UEIDs in the cluster
-            of the entity type that may be children of resource, and values are
-            the set of labels for those potential child entities.
->>>>>>> d306ebc1
         """
         meta = resource.meta
         kind = str(resource.kind).replace('Kind.', '')
@@ -248,14 +220,7 @@
                          traits={'chrono:rfc3339'})
         update.attrs.set('kubernetes:meta:link', meta.link, traits={'uri'})
         update.attrs.set('kubernetes:meta:uid', meta.uid)
-<<<<<<< HEAD
         for child in children:
             update.children.add(child)
-=======
-        labels = set(meta.labels.items())
-        for child in children:
-            if labels.issubset(children[child]):
-                update.children.add(child)
->>>>>>> d306ebc1
         update.parents.add(self.create_namespace_ueid(meta.namespace))
         return update