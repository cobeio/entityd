--- conflicted
+++ resolved
@@ -94,6 +94,8 @@
     count = 0
     for entity in entities:
         assert entity.metype == 'Process'
+        if entity.deleted:
+            continue
         for attr in 'binary pid starttime ppid host cputime vsz ' \
                     'rss uid suid euid username command gid sgid egid ' \
                     'sessionid'.split():
@@ -309,7 +311,6 @@
         proc = next(entities)
 
 
-<<<<<<< HEAD
 @pytest.fixture
 def zombie_process(request):
     popen = subprocess.Popen(['true'],
@@ -362,18 +363,4 @@
     proc.pid = 3
     proc.cputime = 1.0
     proc.start_time.timestamp.return_value = time.time() - 2
-    assert 49.0 <= procent.get_cpu_usage(proc) <= 51.0
-=======
-def test_previously_known_ueids_are_deleted_if_not_present(session, procent):
-    kvstore = pytest.Mock()
-    kvstore.getmany.return_value = {entityd.processme.ProcessEntity.prefix +
-                                    'made up ueid':
-                                        'made up ueid'}
-    session.addservice('kvstore', kvstore)
-    procent.entityd_sessionstart(session)
-    entities = procent.entityd_find_entity(name='Process', attrs=None)
-    for process in entities:
-        if process.deleted and process.ueid == 'made up ueid':
-            return
-    pytest.fail('deleted ueid not found')
->>>>>>> acd3b084
+    assert 49.0 <= procent.get_cpu_usage(proc) <= 51.0