--- conflicted
+++ resolved
@@ -10,15 +10,9 @@
 from entityd.mixins import HostEntity
 
 
-<<<<<<< HEAD
 class DockerDaemon(HostEntity):
-    """An entity for the docker daemon"""
-    name = "Docker:Daemon"
-=======
-class DockerDaemon(HostUEID):
     """An entity for the docker daemon."""
     name = 'Docker:Daemon'
->>>>>>> e2c26f8b
 
     @entityd.pm.hookimpl
     def entityd_configure(self, config):
