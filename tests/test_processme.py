--- conflicted
+++ resolved
@@ -162,25 +162,9 @@
     proc = syskit.Process(os.getpid())
     pproc = syskit.Process(os.getppid())
     rels = procent.get_parents(proc.pid, {proc.pid: proc, pproc.pid: pproc})
-<<<<<<< HEAD
-    parent, = rels
-    assert isinstance(parent, cobe.UEID)
-
-
-def test_non_root_proc_has_no_host(procent, session, kvstore, monkeypatch):  # pylint: disable=unused-argument
-    procent.entityd_sessionstart(session)
-    hostupdate = entityd.EntityUpdate('Host')
-    monkeypatch.setattr(session.pluginmanager.hooks,
-                        'entityd_find_entity',
-                        pytest.Mock(return_value=[[hostupdate]]))
-    proc = syskit.Process(os.getpid())
-    rels = procent.get_parents(proc.pid, {proc.pid: proc})
-    assert not list(rels)
-=======
     assert len(rels) == 1
     assert rels[0] != host.ueid
     assert isinstance(rels[0], cobe.UEID)
->>>>>>> 4a3dc281
 
 
 def test_root_process_has_host_parent(procent, session, kvstore, monkeypatch):  #pylint: disable=unused-argument
