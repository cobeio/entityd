import types

import cobe
import kube
import pytest
import requests

import entityd.kubernetes.cluster
import entityd.kubernetes.node
import entityd.pm


@pytest.yield_fixture
def cluster_entity_plugin(pm, session, kvstore):  # pylint: disable=unused-argument
    cluster_plugin = entityd.kubernetes.cluster.ClusterEntity()
    cluster_plugin.session = session
    @entityd.pm.hookimpl
    def entityd_find_entity(name, attrs):  # pylint: disable=unused-argument
        yield entityd.entityupdate.EntityUpdate('Kubernetes:Cluster',
                                                ueid='a' * 32)
    cluster_plugin.entityd_find_entity = entityd_find_entity
    pm.register(cluster_plugin, 'entityd.kubernetes.cluster.ClusterEntity')
    cluster_plugin.entityd_sessionstart(session)
    yield cluster_plugin
    cluster_plugin.entityd_sessionfinish()


@pytest.fixture
def cluster(request):
    """Mock of ``kube.Cluster`` of 2 nodes, one having 2 pods, the other 1."""
    cluster = kube.Cluster()
    request.addfinalizer(cluster.close)
    nodes = [
        kube.NodeItem(cluster, {
            'metadata': {
                'name': 'nodename1',
                'resourceVersion': '12903054',
                'creationTimestamp': '2016-10-03T12:49:32Z',
                'selfLink': '/api/v1/nodes/nodename1',
                'uid': '7b211c2e-9644-11e6-8a78-42010af00021',
                'labels': {
                    'label1': 'string1',
                    'label2': 'string2',
                },
            },
            'spec': {
                'externalID': '1234567890123456789',
                'podCIDR': '10.100.0.0/10',
                'providerID': 'def://default/default/default',
                'unschedulable': 'true'
            },
            'status': {
                'nodeInfo': {
                    'bootID':
                        'd4e0c0ae-290c-4e79-ae78-88b5d6cf215b'},
                'conditions': []}}),
        kube.NodeItem(cluster, {
            'metadata': {
                'name': 'nodename2',
                'resourceVersion': '12503032',
                'creationTimestamp': '2016-10-02T15:32:21Z',
                'selfLink': '/api/v1/nodes/nodename2',
                'uid': '7895566a-9644-11e6-8a78-42010af00021',
                'labels': {},
            },
            'spec': {
                'externalID': '1234567890123456789',
                'podCIDR': '10.100.0.0/10',
                'providerID': 'def://default/default/default',
            },
            'status': {
                'nodeInfo': {
                    'bootID':
                        'f5c1d4bf-173f-5c51-bf32-97c4e2eg123e'},
                'conditions': []}})]
    pods = [
        kube.PodItem(cluster, {
            'metadata': {
                'name': 'podname1-v3-ut4bz',
                'namespace': 'namespace1',
            },
            'spec': {
                'nodeName': 'nodename1'}}),
        kube.PodItem(cluster, {
            'metadata': {
                'name': 'podname2-v3-xa5at',
                'namespace': 'namespace2',
            },
            'spec': {
                'nodeName': 'nodename1'}}),
        kube.PodItem(cluster, {
            'metadata': {
                'name': 'podname3-v1-ab2yx',
                'namespace': 'namespace3',
            },
            'spec': {
                'nodeName': 'nodename2'}})]
    mock_cluster = types.SimpleNamespace(nodes=nodes, pods=pods)
    return mock_cluster


@pytest.fixture
def cluster_missing_node():
    """"Mock of ``kube.Cluster`` that includes a pod with no node info.

    In practice, this might be due to the pod not yet having been fully
    established within k8s; e.g. awaiting disks.
    """
    nodes = [
        kube.NodeItem(cluster, {
            'metadata': {
                'name': 'nodename1',
                'resourceVersion': '12903054',
                'creationTimestamp': '2016-10-03T12:49:32Z',
                'selfLink': '/api/v1/nodes/nodename1',
                'uid': '7b211c2e-9644-11e6-8a78-42010af00021',
            },
            'spec': {
                'externalID': '1234567890123456789',
                'podCIDR': '10.100.0.0/10',
                'providerID': 'def://default/default/default',
            },
            'status': {
                'nodeInfo': {
                    'bootID':
                        'd4e0c0ae-290c-4e79-ae78-88b5d6cf215b'},
                'conditions': []}})]
    pods = [
        kube.PodItem(cluster, {
            'metadata': {
                'name': 'podname1-v3-ut4bz',
                'namespace': 'namespace1',
            },
            'spec': {
                'nodeName': 'nodename1'}}),
        kube.PodItem(cluster, {
            'metadata': {
                'name': 'podname3-v1-ab2yx',
                'namespace': 'namespace3',
            },
            'spec': {},
        })]
    mock_cluster = types.SimpleNamespace(nodes=nodes, pods=pods)
    return mock_cluster

@pytest.fixture
def notready_node():
    """Mock of ``kube.Node`` that includes conditions which can be used to
    test the generation of 'NotReady' observations based on various different
    causes.
    """
    return {
            'metadata': {
                'name': 'nodename1',
                'resourceVersion': '12903054',
                'creationTimestamp': '2016-10-03T12:49:32Z',
                'selfLink': '/api/v1/nodes/nodename1',
                'uid': '7b211c2e-9644-11e6-8a78-42010af00021',
            },
            'spec': {
                'externalID': '1234567890123456789',
                'podCIDR': '10.100.0.0/10',
                'providerID': 'def://default/default/default',
            },
            'status': {
                'nodeInfo': {
                    'bootID':
                        'd4e0c0ae-290c-4e79-ae78-88b5d6cf215b'},
                'conditions': [
                    {
                        'lastHeartbeatTime': '2017-11-14T13:49:16Z',
                        'lastTransitionTime': '2017-08-31T08:50:07Z',
                        'message': 'kernel has no deadlock',
                        'reason': 'KernelHasNoDeadlock',
                        'status': 'False',
                        'type': 'KernelDeadlock'
                    },
                    {
                        'lastHeartbeatTime': '2017-08-31T08:50:30Z',
                        'lastTransitionTime': '2017-08-31T08:50:30Z',
                        'message': 'RouteController created a route',
                        'reason': 'RouteCreated',
                        'status': 'False',
                        'type': 'NetworkUnavailable'
                    },
                    {
                        'lastHeartbeatTime': '2017-11-14T13:49:35Z',
                        'lastTransitionTime': '2017-08-31T08:50:07Z',
                        'message': 'kubelet has sufficient disk space available',
                        'reason': 'KubeletHasSufficientDisk',
                        'status': 'False',
                        'type': 'OutOfDisk'
                    },
                    {
                        'lastHeartbeatTime': '2017-11-14T13:49:35Z',
                        'lastTransitionTime': '2017-08-31T08:50:07Z',
                        'message': 'kubelet has sufficient memory available',
                        'reason': 'KubeletHasSufficientMemory',
                        'status': 'False',
                        'type': 'MemoryPressure'
                    },
                    {
                        'lastHeartbeatTime': '2017-11-14T13:49:35Z',
                        'lastTransitionTime': '2017-08-31T08:50:07Z',
                        'message': 'kubelet has no disk pressure',
                        'reason': 'KubeletHasNoDiskPressure',
                        'status': 'False',
                        'type': 'DiskPressure'
                    },
                    {
                        'lastHeartbeatTime': '2017-11-14T13:49:35Z',
                        'lastTransitionTime': '2017-08-31T08:50:28Z',
                        'message': 'kubelet is posting notready status. AppArmor enabled',
                        'reason': 'KubeletNotReady',
                        'status': 'False',
                        'type': 'Ready'
                    }
                ],
            }}

@pytest.fixture
def notready_pod():
    """Mock of a ``kube.Pod`` that can be used with notready_node in order
     to generate a mock cluster.
    """
    return  {
            'metadata': {
                'name': 'podname1-v3-ut4bz',
                'namespace': 'namespace1',
            },
            'spec': {
                'nodeName': 'nodename1'}}



@pytest.fixture
def node(cluster_entity_plugin, pm, config, session):    # pylint: disable=unused-argument
    """Fixture providing instance of ``node.NodeEntity``."""
    node = entityd.kubernetes.node.NodeEntity()
    pm.register(node, name='entityd.kubernetes.node.NodeEntity')
    node.entityd_sessionstart(session)
    node._cluster.close()
    return node


@pytest.fixture
def entities(node, cluster):
    """Fixture providing entities."""
    node._cluster = cluster
    entities = node.entityd_emit_entities()
    return entities


@pytest.fixture
def entities_missing_nodename(node, cluster_missing_node):
    """Fixture providing entities where pod doesn't have nodename assigned."""
    node._cluster = cluster_missing_node
    entities = node.entityd_emit_entities()
    return entities


def test_NodeEntity_has_kube_cluster_instance(node):
    assert isinstance(node._cluster, kube._cluster.Cluster)


def test_sessionfinish(node):
    assert isinstance(node._cluster, kube._cluster.Cluster)
    mock = pytest.Mock()
    node._cluster = mock
    node.entityd_sessionfinish()
    mock.close.assert_called_once_with()


def test_no_cluster_ueid_found():
    nodeentity = entityd.kubernetes.node.NodeEntity()
    def entityd_find_entity(name, attrs):    # pylint: disable=unused-argument
        return [[]]
    hooks = types.SimpleNamespace(entityd_find_entity=entityd_find_entity)
    pluginmanager = types.SimpleNamespace(hooks=hooks)
    nodeentity.session = types.SimpleNamespace(pluginmanager=pluginmanager)
    with pytest.raises(LookupError):
        assert nodeentity.cluster_ueid


def test_cluster_ueid_found():
    nodeentity = entityd.kubernetes.node.NodeEntity()
    entity = entityd.entityupdate.EntityUpdate('Foo', ueid='a' * 32)
    def entityd_find_entity(name, attrs):    # pylint: disable=unused-argument
        return [[entity]]
    hooks = types.SimpleNamespace(entityd_find_entity=entityd_find_entity)
    pluginmanager = types.SimpleNamespace(hooks=hooks)
    nodeentity.session = types.SimpleNamespace(pluginmanager=pluginmanager)
    assert nodeentity.cluster_ueid == entity.ueid


def test_get_first_host_entity(entities, node):
    while True:
        entity = next(entities)
        if entity.metype != 'Host':
            continue
        assert entity.label == 'nodename1'
        assert entity.attrs.get(
            'bootid').value == 'd4e0c0ae-290c-4e79-ae78-88b5d6cf215b'
        assert entity.attrs.get('bootid').traits == {'entity:id'}
        assert entity.attrs.get('kubernetes:kind').value == 'Node'
        assert entity.attrs.get('kubernetes:meta:name').value == 'nodename1'
        assert entity.attrs.get('kubernetes:meta:version').value == '12903054'
        assert entity.attrs.get(
            'kubernetes:meta:created').value == '2016-10-03T12:49:32Z'
        assert entity.attrs.get(
            'kubernetes:meta:link').value == '/api/v1/nodes/nodename1'
        assert entity.attrs.get('kubernetes:meta:link').traits == {'uri'}
        assert entity.attrs.get(
            'kubernetes:meta:uid').value == '7b211c2e-9644-11e6-8a78-42010af00021'
        assert entity.attrs.get('kubernetes:meta:labels').value == {
            'label1': 'string1',
            'label2': 'string2',
        }
        assert entity.attrs.get('kubernetes:meta:labels').traits == set()
        assert len(list(entity.children)) == 2
        assert cobe.UEID('a' * 32) in entity.parents
        assert cobe.UEID('847c21eb4c17a4000b539939dca9f654') in entity.children
        assert cobe.UEID('d84281bb49f4c7b52eab5d8c81662c44') in entity.children
        assert node._logged_k8s_unreachable is None
        break


def test_get_second_host_entity(entities, node):
    found_first_host = False
    while True:
        entity = next(entities)
        if entity.metype != 'Host':
            continue
        if not found_first_host:
            found_first_host = True
            continue
        assert entity.label == 'nodename2'
        assert entity.attrs.get(
            'bootid').value == 'f5c1d4bf-173f-5c51-bf32-97c4e2eg123e'
        assert entity.attrs.get('bootid').traits == {'entity:id'}
        assert entity.attrs.get('kubernetes:kind').value == 'Node'
        assert entity.attrs.get('kubernetes:meta:labels').value == {}
        assert entity.attrs.get('kubernetes:meta:labels').traits == set()
        assert len(list(entity.children)) == 1
        assert cobe.UEID('717405ddc912c6179ea97eb0d0001832') in entity.children
        with pytest.raises(StopIteration):
            next(entities)
        assert node._logged_k8s_unreachable is False
        break


def test_get_entities_with_pod_missing_nodename(entities_missing_nodename):
    entity = next(entities_missing_nodename)
    assert entity.label == 'nodename1'
    assert len(list(entity.children)) == 1
    assert cobe.UEID('847c21eb4c17a4000b539939dca9f654') in entity.children
    with pytest.raises(StopIteration):
        next(entities_missing_nodename)


def test_k8s_unreachable(node, monkeypatch):
    monkeypatch.setattr(entityd.kubernetes.node.NodeEntity,
                        'determine_pods_on_nodes',
                        pytest.Mock(side_effect=requests.ConnectionError))
    assert node._logged_k8s_unreachable is None
    generator = node.entityd_emit_entities()
    assert list(generator) == []
    assert node._logged_k8s_unreachable is True


def test_cordoned_node_entity(entities):
    while True:
        entity = next(entities)
        if entity.metype == 'Observation':
            assert entity.label == 'Node is cordoned'
            assert entity.attrs.get('kubernetes:node')
            assert entity.attrs.get('kubernetes:node').traits == {'entity:id',
                                                    'entity:ueid'}
            assert entity.attrs.get('start')
            assert entity.attrs.get('start').traits == {'chrono:rfc3339'}
<<<<<<< HEAD
            assert entity.attrs.get('observation-type').value == 'cordoned'
            assert entity.attrs.get('observation-type').traits == {'entity:id'}
            assert entity.attrs.get('kind').value == 'Unschedulable'
=======
            break


@pytest.mark.parametrize('set_conditions', [
    ['KernelDeadlock'],
    ['NetworkUnavailable'],
    ['OutOfDisk'],
    ['MemoryPressure'],
    ['DiskPressure'],
    ['DiskPressure','MemoryPressure'],
    [],
])
def test_not_ready_node_entity(notready_node,
                               notready_pod,
                               set_conditions,
                               node):
    for set_condition in set_conditions:
        for condition in notready_node['status']['conditions']:
            if condition['type'] == set_condition:
                condition['status'] = 'True'
                break
    notready_nodes = [kube.NodeItem(cluster,notready_node)]
    notready_pods = [kube.NodeItem(cluster,notready_pod)]
    mock_cluster = types.SimpleNamespace(nodes=notready_nodes,
                                         pods=notready_pods)
    node._cluster = mock_cluster
    entities = node.entityd_emit_entities()
    while True:
        entity = next(entities)
        if entity.metype == 'Observation':
            assert entity.label == 'Node is not ready'
            attrs = entity.attrs
            assert attrs.get('kubernetes:node')
            assert attrs.get('kubernetes:node').traits == {
                'entity:id',
                'entity:ueid',
            }
            assert entity.attrs.get('start')
            assert attrs.get('start').traits == {'chrono:rfc3339'}
            assert entity.attrs.get('kind').value == 'NotReady'
>>>>>>> 2ea32fc5
            assert entity.attrs.get('kind').traits == set()
            assert entity.attrs.get('message').value
            assert entity.attrs.get('message').traits == set()
            assert entity.attrs.get('hints').value
            assert entity.attrs.get('hints').traits == set()
            assert entity.attrs.get('importance').value
            assert entity.attrs.get('importance').traits == set()
            assert entity.attrs.get('urgency').value
            assert entity.attrs.get('urgency').traits == set()
            assert entity.attrs.get('certainty').value
            assert entity.attrs.get('certainty').traits == set()
<<<<<<< HEAD
=======
            assert len(attrs.get('condition:KernelDeadlock').value) == 6
            assert attrs.get('condition:KernelDeadlock').traits == set()
            assert len(attrs.get('condition:NetworkUnavailable').value) == 6
            assert attrs.get('condition:NetworkUnavailable').traits == set()
            assert len(attrs.get('condition:OutOfDisk').value) == 6
            assert attrs.get('condition:OutOfDisk').traits == set()
            assert len(attrs.get('condition:MemoryPressure').value) == 6
            assert attrs.get('condition:MemoryPressure').traits == set()
            assert len(attrs.get('condition:DiskPressure').value) == 6
            assert attrs.get('condition:DiskPressure').traits == set()
            assert len(attrs.get('condition:Ready').value) == 6
            assert attrs.get('condition:Ready').traits == set()
>>>>>>> 2ea32fc5
            break<|MERGE_RESOLUTION|>--- conflicted
+++ resolved
@@ -378,11 +378,20 @@
                                                     'entity:ueid'}
             assert entity.attrs.get('start')
             assert entity.attrs.get('start').traits == {'chrono:rfc3339'}
-<<<<<<< HEAD
             assert entity.attrs.get('observation-type').value == 'cordoned'
             assert entity.attrs.get('observation-type').traits == {'entity:id'}
             assert entity.attrs.get('kind').value == 'Unschedulable'
-=======
+            assert entity.attrs.get('kind').traits == set()
+            assert entity.attrs.get('message').value
+            assert entity.attrs.get('message').traits == set()
+            assert entity.attrs.get('hints').value
+            assert entity.attrs.get('hints').traits == set()
+            assert entity.attrs.get('importance').value
+            assert entity.attrs.get('importance').traits == set()
+            assert entity.attrs.get('urgency').value
+            assert entity.attrs.get('urgency').traits == set()
+            assert entity.attrs.get('certainty').value
+            assert entity.attrs.get('certainty').traits == set()
             break
 
 
@@ -423,7 +432,6 @@
             assert entity.attrs.get('start')
             assert attrs.get('start').traits == {'chrono:rfc3339'}
             assert entity.attrs.get('kind').value == 'NotReady'
->>>>>>> 2ea32fc5
             assert entity.attrs.get('kind').traits == set()
             assert entity.attrs.get('message').value
             assert entity.attrs.get('message').traits == set()
@@ -435,8 +443,6 @@
             assert entity.attrs.get('urgency').traits == set()
             assert entity.attrs.get('certainty').value
             assert entity.attrs.get('certainty').traits == set()
-<<<<<<< HEAD
-=======
             assert len(attrs.get('condition:KernelDeadlock').value) == 6
             assert attrs.get('condition:KernelDeadlock').traits == set()
             assert len(attrs.get('condition:NetworkUnavailable').value) == 6
@@ -449,5 +455,4 @@
             assert attrs.get('condition:DiskPressure').traits == set()
             assert len(attrs.get('condition:Ready').value) == 6
             assert attrs.get('condition:Ready').traits == set()
->>>>>>> 2ea32fc5
             break