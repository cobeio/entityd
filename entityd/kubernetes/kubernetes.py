"""Plugin providing entities for Kubernetes.

This module implements all the entities for various Kubernetes
components. Each entity type is implemented as a generator function.
A single ``entityd_find_entity`` hook implementation takes responsibility
for dispatching to the correct generator function.
"""

import datetime
import collections

import kube
import logbook
import requests

import entityd.kubernetes
import entityd.pm
from entityd.docker.container import DockerContainer

log = logbook.Logger(__name__)
_LOGGED_K8S_UNREACHABLE = False
_CLUSTER_UEID = None
ENTITIES_PROVIDED = {
    'Kubernetes:Container': 'generate_containers',
    'Kubernetes:Namespace': 'generate_namespaces',
    'Kubernetes:Pod': 'generate_pods',
    'Kubernetes:Pod:Probe': 'generate_probes',
}
Point = collections.namedtuple('Point', ('timestamp', 'data'))
Point.__doc__ = """Container statistics at a point in time.

:ivar datetime.datetime timestamp: the UTC timestamp for the data point.
:ivar dict data: the container statistics as returned by cAdvisor for the
    corresponding timestamp.
"""


class Metric:
    """Represents a metric for a container.

    :param str name: the name of the attribute that is set on the entity
        update for the metric.
    :param tuple path: a sequence of object keys that will be used to
        traverse a cAdvisor JSON response to find the metric value. E.g.
        a path of ``('A', 'B')`` is effectively ``response['A']['B']``.
    :param Set[str] traits: a set of string traits to set for the metric's
        attribute.
    """

    def __init__(self, name, path, traits):
        self._name = str(name)
        self._path = tuple(path)
        self._traits = frozenset(str(trait) for trait in traits)

    def __repr__(self):
        return '<{0} {1} @ {2} traits: {3}>'.format(
            self.__class__.__name__,
            self._name,
            '.'.join(str(s) for s in self._path),
            ', '.join(sorted(self._traits)),
        )

    def with_prefix(self, prefix, path):
        """Get new :class:`Metric` with the name prefixed.

        :param str prefix: the prefix to use for the metric name.
        :param tuple path: the value path prefix.

        :returns: a new :class:`Metric` with the same traits but
            the name and path prefixed.
        """
        return self.__class__(
            prefix + ':' + self._name, path + self._path, self._traits)

    def transform(self, value):  # pylint: disable=no-self-use
        """Transform metric value to a normalised form.

        By default this returns the value as-is. Subclasses should override
        this to modify how metric values are interpreted.
        """
        return value

    def apply(self, object_, update):
        """Apply the metric from an data point to an entity update.

        This will attempt to find the metric value from a given object by
        walking the path to the metric. If a value is found it will be
        transformed according to :meth:`transform` and then set as an
        attribute on the given update.

        If the metric value couldn't be found then the attribute is deleted
        on the update.

        :param object_: a :class:`Point`'s' data object to lookup the
            metric from.
        :param entityd.EntityUpdate update: the update to set the
            attribute on.
        """
        value = object_
        for step in self._path:
            try:
                value = value[step]
            except KeyError:
                log.debug(
                    'Could not determine value for metric {}'.format(self))
                update.attrs.delete(self._name)
                return
        update.attrs.set(self._name, self.transform(value), self._traits)


class NanosecondMetric(Metric):
    """Convert nanosecond metric values to seconds."""

    def transform(self, value):
        return value / (10 ** 9)


class MillisecondMetric(Metric):
    """Convert millisecond metric values to seconds."""

    def transform(self, value):
        return value / (10 ** 6)


@entityd.pm.hookimpl
def entityd_configure(config):
    """Configure Kubernetes entities.

    This registers all the entities implemented by this module.
    """
    for entity_type in ENTITIES_PROVIDED:
        config.addentity(entity_type, __name__)


@entityd.pm.hookimpl
def entityd_find_entity(name, attrs=None,
                        include_ondemand=False, session=None):  # pylint: disable=unused-argument
    """Find Kubernetes entities.

    :raises LookupError: if ``attrs`` is given.
    """
    if name in ENTITIES_PROVIDED:
        if attrs is not None:
            raise LookupError('Attribute based filtering not supported')
        return generate_updates(globals()[ENTITIES_PROVIDED[name]], session)


def get_cluster_ueid(session):
    """Get the Kubernetes Cluster UEID.

    :raises LookupError: If a Cluster UEID cannot be found.

    :returns: A :class:`cobe.UEID` for the Cluster.
    """
    global _CLUSTER_UEID  # pylint: disable=global-statement
    if _CLUSTER_UEID:
        return _CLUSTER_UEID
    results = session.pluginmanager.hooks.entityd_find_entity(
        name='Kubernetes:Cluster', attrs=None)
    for result in results:
        if result:
            for cluster_entity in result:
                _CLUSTER_UEID = cluster_entity.ueid
                return cluster_entity.ueid
    raise LookupError('Could not find the Cluster UEID')


def generate_updates(generator_function, session):
    """Wrap an entity update generator function.

    This function wraps around any entity update generator and
    manages the :class:`kube.Cluster`'s life-time and creation
    of :class:`entityd.EntityUpdate`s.

    When the generator function is initially called it is
    passed a :class:`kube.Cluster`. Then it is continually sent
    :class:`entityd.EntityUpdate`s until the generator is exhausted.

    Any :exc:`kube.StatusError` raised from the generator function
    are caught and logged. The update that resulted in the exception
    will not be returned and no further updates will be retrieved from
    inner generator.

    :param generator_function: a generator function that yields
        :class:`entityd.EntityUpdate`s.

    :raises KeyError: if the given generator function's ``__name__`` is
        not registered in :data:`ENTITIES_PROVIDED`.

    :returns: a generator of the updates returned by ``generator_function``.
    """
    global _LOGGED_K8S_UNREACHABLE  # pylint: disable=global-statement
    name = {value: key for key, value
            in ENTITIES_PROVIDED.items()}[generator_function.__name__]
    with kube.Cluster() as cluster:
        try:
            generator = generator_function(cluster, session)
            next(generator)
            while True:
                update = entityd.EntityUpdate(name)
                update.exception = False
                try:
                    generator.send(update)
                except StopIteration:
                    # todo: apply better approach to this, as described below
                    if not update.exception:
                        del update.exception
                        yield update
                    break
                except kube.StatusError:
                    log.exception('Unexpected status error')
                    break
                else:
                    # todo: same here
                    if not update.exception:
                        del update.exception
                        yield update
                    else:
                        # included purely for pytest test & coverage purposes
                        assert update.exception

        except requests.ConnectionError:
            if not _LOGGED_K8S_UNREACHABLE:
                log.info('Kubernetes API server unreachable')
                _LOGGED_K8S_UNREACHABLE = True
        else:
            _LOGGED_K8S_UNREACHABLE = False


def apply_meta_update(meta, update, session):
    """Apply update attributes for a :class:`kube.ObjectMeta`.

    This sets attributes on the ``update`` that match the corresponding
    values on the given ``meta`` object. Each attribute name will be
    the same as on the meta object but prefixed by ``meta:``.

    The meta object's name and namespace (if set for the given object meta)
    become ``id``-typed attributes.

    :param kube.ObjectMeta meta: the meta object to set attributes for.
    :param entityd.EntityUpdate update: the update to apply the attributes to.
    """
    update.attrs.set('kubernetes:meta:name', meta.name, {'entity:id', 'index'})
    update.attrs.set('kubernetes:meta:labels', dict(meta.labels))
    if meta.namespace:
        update.attrs.set('kubernetes:meta:namespace',
                         meta.namespace, {'entity:id', 'index'})
        namespace_group_ueid = \
            entityd.kubernetes.NamespaceGroup.get_ueid(meta.namespace, session)
        update.parents.add(namespace_group_ueid)
    else:
        update.attrs.delete('kubernetes:meta:namespace')
    update.attrs.set('cluster', str(get_cluster_ueid(session)),
                     traits={'entity:id', 'entity:ueid'})
    update.attrs.set('kubernetes:meta:version', meta.version)
    update.attrs.set(
        'kubernetes:meta:created',
        meta.created.strftime(entityd.kubernetes.RFC_3339_FORMAT),
        traits={'chrono:rfc3339'},
    )
    # TODO: Maybe convert to absolute URI
    update.attrs.set('kubernetes:meta:link', meta.link, traits={'uri'})
    update.attrs.set('kubernetes:meta:uid', meta.uid)


def generate_namespaces(cluster, session):
    """Generate updates for namespaces."""
    for namespace in cluster.namespaces:
        namespace_update(namespace, (yield), session)


def namespace_update(namespace, update, session):
    """Populate update with attributes for a namespace.

    This will apply metadata attributes as well as a ``phase`` attribute
    indicating the phase of the namespace.

    :param kube.Container container: the container to set attributes for.
    :param entityd.EntityUpdate update: the update to set the attributes on.
    """
    update.label = namespace.meta.name
    apply_meta_update(namespace.meta, update, session)
    update.attrs.set(
<<<<<<< HEAD
        'phase', namespace.phase.value, traits={'kubernetes:namespace-phase'})
    update.parents.add(get_cluster_ueid(session))
=======
        'phase',
        namespace.phase.value,
        {'kubernetes:namespace-phase', 'index'},
    )
    update.parents.add(_CLUSTER_UEID)
>>>>>>> 27a07ab9


def generate_pods(cluster, session):
    """Generate updates for pods."""
    # TODO: Set parent to namespace if pod has no controller
    for pod in cluster.pods:
        update = yield
        pod_update(pod, update, session)


def pod_update(pod, update, session):
    """Populate update with attributes for a pod.

    :param kube.Pod pod: the pod to set attributes for.
    :param entityd.EntityUpdate update: the update to set the attributes on.

    :returns: the ``update`` with additional attributes.
    """
    update.label = pod.meta.name
    apply_meta_update(pod.meta, update, session)
    update.attrs.set('kubernetes:kind', 'Pod')
    update.attrs.set(
        'phase', pod.phase.value, {'kubernetes:pod-phase', 'index'})
    update.attrs.set('start_time',
                     pod.start_time.strftime(
                         entityd.kubernetes.RFC_3339_FORMAT),
                     traits={'chrono:rfc3339'})
    try:
        update.attrs.set('ip', str(pod.ip),
                         {'ipaddr:v{}'.format(pod.ip.version), 'index'})
    except kube.StatusError:
        update.attrs.delete('ip')
    for attribute in ('message', 'reason'):
        try:
            value = getattr(pod, attribute)
        except kube.StatusError:
            pass
        else:
            update.attrs.set(attribute, value, {'index'})
    return update


def generate_probes(cluster, session):
    """Generate updates for readiness and liveness probes.

    :returns: a generator of :class:`entityd.EntityUpdate`s.
    """
    for pod_update in generate_updates(generate_pods, session):  # pylint: disable=redefined-outer-name
        try:
            namespace = cluster.namespaces.fetch(
                pod_update.attrs.get('kubernetes:meta:namespace').value)
            pod = cluster.pods.fetch(
                pod_update.attrs.get('kubernetes:meta:name').value,
                namespace=namespace.meta.name
            )
        except LookupError:
            pass
        else:
            pod_ip = pod.raw['status'].get('podIP')
            try:
                liveness_probe = \
                    pod.raw['spec']['containers'][0]['livenessProbe']
            except KeyError:
                pass
            else:
                update = yield
                update.label = 'Liveness:'
                update.attrs.set('kubernetes:pod', pod.meta.name,
                                 traits={'entity:id'},
                                )
                update.attrs.set('kubernetes:probe:type', 'Liveness probe',
                                 traits={'entity:id'},
                                )
                populate_probe_update(update, liveness_probe, pod_ip)
                update.children.add(pod_update)

            try:
                readiness_probe =\
                    pod.raw['spec']['containers'][0]['readinessProbe']
            except KeyError:
                pass
            else:
                update = yield
                update.label = 'Readiness:'
                update.attrs.set('kubernetes:pod', pod.meta.name,
                                 traits={'entity:id'},
                                )
                update.attrs.set('kubernetes:probe:type', 'Readiness probe',
                                 traits={'entity:id'},
                                )
                populate_probe_update(update, readiness_probe, pod_ip)
                update.children.add(pod_update)


def populate_probe_update(update, probe, pod_ip):
    """Populate update with attributes for a probe.

    :param entityd.EntityUpdate update: the update to set the attributes on.
    :param probe: a dictionary of probe attributes from Kube:pod
    :param pod_ip: a string of the pod IP address
    """
    update.attrs.set('failure-threshold', probe.get('failureThreshold'))
    update.attrs.set('period-seconds', probe.get('periodSeconds'))
    update.attrs.set('success-threshold', probe.get('successThreshold'))
    update.attrs.set('timeout-seconds', probe.get('timeoutSeconds'))
    update.attrs.set('initial-delay-seconds', probe.get('initialDelaySeconds'))
    probe_exec = probe.get('exec')
    http_get = probe.get('httpGet')
    tcp_socket = probe.get('tcpSocket')
    if probe_exec:
        commands = list(probe_exec['command'])
        if len(commands) > 0:
            update.label += " ".join(commands)
        update.attrs.set('exec:command', commands)
    elif http_get:
        path = http_get.get('path')
        scheme = http_get.get('scheme')
        if path and scheme and pod_ip:
            update.label += scheme + "://" + pod_ip + path
        if path:
            update.attrs.set('httpGet:path', path)
        if scheme:
            update.attrs.set('httpGet:scheme', scheme)
        update.attrs.set('httpGet:port', http_get.get('port'))
    elif tcp_socket:
        update.label += 'port=' + str(tcp_socket['port'])
        update.attrs.set('tcpSocket:port', tcp_socket['port'])


def generate_containers(cluster, session):
    """Generate updates for containers.

    :returns: a generator of :class:`entityd.EntityUpdate`s.
    """
    for pod_update in generate_updates(generate_pods, session):  # pylint: disable=redefined-outer-name
        try:
            namespace = cluster.namespaces.fetch(
                pod_update.attrs.get('kubernetes:meta:namespace').value)
            pod = cluster.pods.fetch(
                pod_update.attrs.get('kubernetes:meta:name').value,
                namespace=namespace.meta.name
            )
        except LookupError:
            pass
        else:
            for container in pod.containers:
                update = yield
                try:
                    update.parents.add(pod_update)
                    container_metrics(container, update)
                    container_update(container, pod, update, session)
                # todo: tidy this approach to handling no containerId from kube
                except KeyError as err:
                    update.exception = True
                    log.info('KeyError, likely due to container '
                             'having no containerID: {}'.format(err))
                else:
                    update.exception = False


def container_update(container, pod, update, session):
    """Populate update with attributes for a container.

    :param kube.Container container: the container to set attributes for.
    :param kube.Pod pod: the pod the container is within.
    :param entityd.EntityUpdate update: the update to set the attributes on.
    """
    update.label = container.name
    update.attrs.set('id', container.id, {'entity:id', 'index'})
    update.attrs.set('name', container.name)
    update.attrs.set('kubernetes:kind', 'Container')
    update.attrs.set('manager', 'Docker')
    update.attrs.set('ready', container.ready)
    update.attrs.set('image:id', container.image_id, {'index'})
    update.attrs.set('image:name', container.image, {'index'})
    update.attrs.set('restart-count', container.restart_count,
                     {'metric:counter', 'index:numeric'})
    for state in ('running', 'waiting', 'terminated'):
        if getattr(container.state, state):
            update.attrs.set('state', state, {'index'})
    if container.state.running or container.state.terminated:
        update.attrs.set(
            'state:started-at',
            container.state.started_at.strftime(
                entityd.kubernetes.RFC_3339_FORMAT),
            traits={'chrono:rfc3339'},
        )
    else:
        update.attrs.delete('state:started-at')
    if container.state.waiting or container.state.terminated:
        update.attrs.set('state:reason', container.state.reason, {'index'})
    else:
        update.attrs.delete('state:reason')
    if container.state.terminated:
        update.attrs.set('state:exit-code', container.state.exit_code)
        try:
            update.attrs.set('state:signal', container.state.signal)
        except kube.StatusError:
            update.attrs.delete('state:signal')
        try:
            update.attrs.set(
                'state:message', container.state.message, {'index'})
        except kube.StatusError:
            update.attrs.delete('state:message')
        update.attrs.set(
            'state:finished-at',
            container.state.finished_at.strftime(
                entityd.kubernetes.RFC_3339_FORMAT),
            traits={'chrono:rfc3339'},
        )
    else:
        for attribute in ('exit-code', 'signal', 'message', 'finished-at'):
            update.attrs.delete('state:' + attribute)

    runtime, container_id = container.id.split('://', 1)
    if runtime == 'docker':
        update.children.add(DockerContainer.get_ueid(container_id))

    namespace_group_ueid = entityd.kubernetes.group.NamespaceGroup.get_ueid(
        pod.meta.namespace, session)
    update.parents.add(namespace_group_ueid)

    container_resources(container, pod, update)


def container_resources(container, pod, update):
    """Add the container compute resource limits and requests.

    :param kube.Container container: the container to set attributes for.
    :param kube.Pod pod: the pod the container is within.
    :param entityd.EntityUpdate update: the update to set the attributes on.
    """
    for cont in pod.raw.spec.containers:
        if cont.name == container.name:
            resources = cont.resources
            break
    else:
        resources = {}
    for name, path, convert, traits in METRICS_CONTAINER_RESOURCES:
        value_raw = None
        object_ = resources
        for part in path:
            if part not in object_:
                break
            object_ = object_[part]
        else:
            value_raw = object_
        if value_raw is not None:
            try:
                value = convert(str(value_raw))
            except ValueError as exception:
                log.error('Error converting {!r} value: {}', name, exception)
            else:
                update.attrs.set(name, value, traits)


def select_nearest_point(target, points, threshold):
    """Select data point nearest to a given point in time.

    :param datetime.datetime target: the target timestamp for the point.
    :param points: an iterator of :class:`Point`s to search.
    :param float threshold: the maximum number of seconds the selected
        point can be away from the target timestamp.

    :raises ValueError: if the selected data point exceeds the threshold.

    :returns: the :class:`Point` nearest to ``target``.
    """
    sorted_points = sorted(
        points, key=lambda p: abs(target - p.timestamp))
    if not sorted_points:
        raise ValueError('No points given')
    if abs(target - sorted_points[0].timestamp).total_seconds() > threshold:
        raise ValueError(
            'No metric point within {} seconds'.format(threshold))
    return sorted_points[0]


def cadvisor_to_points(raw_points):
    """Convert cAdvisor response to :class:`Point`s.

    The timestamp for each data point in the parsed into a UTC
    :class:`datetime.datetime`. Note that cAdvisor sometimes returns
    timestamps with second fractions which are too long to be parsed by
    :meth:`datetime.datetime.strptime`, so they are truncated to six digits.

    If any of the raw points have timestamps which cannot be parsed then
    the point is skipped with a warning logged.

    :param list raw_points: the raw JSON objects as returned by cAdvisor
        for a specific container.

    :returns: a list of :class:`Point`s.
    """
    points = []
    for point in raw_points:
        date_and_time, fraction_and_offset = point['timestamp'].split('.')
        for offset_separator in ('Z', '+', '-'):
            if offset_separator in fraction_and_offset:
                fraction, raw_offset = \
                    fraction_and_offset.split(offset_separator)
                fraction = fraction[:6]
                if raw_offset:
                    hours, minutes = raw_offset.split(':', 1)
                    offset = datetime.timedelta(
                        hours=int(hours), minutes=int(minutes))
                    if offset_separator == '+':
                        offset = -offset
                else:
                    offset = datetime.timedelta()
                break
        else:
            log.warning('Skipping point with unparsable '
                        'timestamp {!r}', point['timestamp'])
            continue
        normalised_datetime = date_and_time + '.' + fraction
        timestamp = datetime.datetime.strptime(
            normalised_datetime, '%Y-%m-%dT%H:%M:%S.%f') + offset
        points.append(Point(timestamp, point))
    return points


def simple_metrics(point, update):
    """Apply :data:`METRICS_CONTAINER` to an update.

    :param Point point: the data point to use for metric values.
    :param entityd.EntityUpdate update: the update to apply the metric
        attributes to.
    """
    for metric in METRICS_CONTAINER:
        metric.apply(point.data, update)


def filesystem_metrics(point, update):
    """Apply filesystem metrics to an update.

    Each filesystem is identified by its UUID which as taken from the
    ``device`` field. The UUID is used to form the attribute prefix
    ``filesystem:{uuid}``.

    :param Point point: the data point to use for metric values.
    :param entityd.EntityUpdate update: the update to apply the metric
        attributes to.
    """
    for index, filesystem in enumerate(point.data.get('filesystem', [])):
        uuid = filesystem['device'].rsplit('/', 1)[-1]
        prefix = 'filesystem:' + uuid
        for filesystem_metric in METRICS_FILESYSTEM:
            filesystem_metric.with_prefix(
                prefix, ('filesystem', index)).apply(point.data, update)


def diskio_metrics(point, update):
    """Apply disk IO metrics to an update.

    Given a container cAdvisor data point, this will look at all sub-fields
    in the ``diskio`` top-level field. Each sub-field will contain a number
    of devices and their corresponding statistics in an array. Each device
    is a JSON object identified by the ``major`` and ``minor`` fields.
    The remaining fields are translated into attributes as per
    :data:`METRICS_DISKIO`.

    For each device, each attribute is prefixed with the
    ``io:{major}:{minor}`` namespace where 'major' and 'minor' identify
    the device as described above.

    :param Point point: the data point to use for metric values.
    :param entityd.EntityUpdate update: the update to apply the metric
        attributes to.
    """
    diskio = point.data.get('diskio', {})
    for key, metrics in METRICS_DISKIO.items():
        if key not in diskio:
            continue
        for index, device in enumerate(diskio[key]):
            major = device['major']
            minor = device['minor']
            for metric in metrics:
                prefix = 'io:{}:{}'.format(major, minor)
                path = ('diskio', key, index)
                metric.with_prefix(prefix, path).apply(point.data, update)


def container_metrics(container, update):
    """Apply container metrics to an update.

    This searches the Kubernetes cluster for cAdvisors listening on each
    node's 4194 port to determine which node hosts the given container.
    Once the correct node is then found, the stats returned by cAdvisor for
    the container are converted to attributes on the entity update.

    As cAdvisor returns a range of stats for a container (a minutes worth
    at one second intervals), the closest matching data point is used for
    the metrics. If there is no data point within 20 minutes, then no
    metrics will be added to the update, to avoid stale metrics.

    If no node can be found for the container then no metrics are added.

    :param kube.Container container: the container to apply metrics for.
    :param entityd.EntityUpdate update: the entity update to apply the
        metric attributes to.
    """
    cluster = container.pod.cluster
    now = datetime.datetime.utcnow()
    container_id = container.id[len('docker://'):]
    for node in cluster.nodes:
        try:
            # TODO: See if it's possible to request a smaller range of values.
            response = cluster.proxy.get(
                'api/v1/proxy/nodes', node.meta.name + ':4194',
                'api/v2.0/stats', container_id, type='docker')
        except kube.APIError as exc:
            pass
        else:
            points_raw = []
            for points_raw_group in response.values():
                points_raw.extend(points_raw_group)
            try:
                points = cadvisor_to_points(points_raw)
            except KeyError:
                points = []
            try:
                point = select_nearest_point(now, points, 20.0 * 60)
            except ValueError as exc:
                log.warning(
                    '{} for container with ID {}'.format(exc, container_id))
            else:
                simple_metrics(point, update)
                filesystem_metrics(point, update)
                diskio_metrics(point, update)
            return
    log.warning(
        'Could not find node for container with ID {}'.format(container_id))


METRICS_CONTAINER_RESOURCES = [  # [(name, path, converter, traits), ...]
    (
        'resources:requests:memory',
        ['requests', 'memory'],
        entityd.kubernetes.ram_conversion,
        {'unit:bytes'},
    ),
    (
        'resources:requests:cpu',
        ['requests', 'cpu'],
        entityd.kubernetes.cpu_conversion,
        {'unit:percent'},
    ),
    (
        'resources:limits:memory',
        ['limits', 'memory'],
        entityd.kubernetes.ram_conversion,
        {'unit:bytes'},
    ),
    (
        'resources:limits:cpu',
        ['limits', 'cpu'],
        entityd.kubernetes.cpu_conversion,
        {'unit:percent'},
    ),
]


METRICS_CONTAINER = [
    NanosecondMetric(
        'cpu:cumulative:total',
        ('cpu', 'usage', 'total'),
        {'metric:counter', 'unit:seconds', 'time:duration'},
    ),
    NanosecondMetric(
        'cpu:cumulative:user',
        ('cpu', 'usage', 'user'),
        {'metric:counter', 'unit:seconds', 'time:duration'},
    ),
    NanosecondMetric(
        'cpu:cumulative:system',
        ('cpu', 'usage', 'system'),
        {'metric:counter', 'unit:seconds', 'time:duration'},
    ),
    NanosecondMetric(
        'cpu:total',
        ('cpu_inst', 'usage', 'total'),
        {'metric:gauge', 'unit:percent'},
    ),
    NanosecondMetric(
        'cpu:user',
        ('cpu_inst', 'usage', 'user'),
        {'metric:gauge', 'unit:percent'},
    ),
    NanosecondMetric(
        'cpu:system',
        ('cpu_inst', 'usage', 'system'),
        {'metric:gauge', 'unit:percent'},
    ),
    Metric(
        'cpu:load-average',
        ('cpu', 'usage', 'load_average'),  # Old path for back compatibility
        {'metric:gauge'},
    ),
    Metric(
        'cpu:load-average',
        ('cpu', 'load_average'),  # New path for load_average
        {'metric:gauge'},
    ),
    Metric(
        'load:sleeping',
        ('load_stats', 'nr_sleeping'),
        {'metric:gauge'},
    ),
    Metric(
        'load:running',
        ('load_stats', 'nr_running'),
        {'metric:gauge'},
    ),
    Metric(
        'load:stopped',
        ('load_stats', 'nr_stopped'),
        {'metric:gauge'},
    ),
    Metric(
        'load:uninterruptible',
        ('load_stats', 'nr_uninterruptible'),
        {'metric:gauge'},
    ),
    Metric(
        'load:io-wait',
        ('load_stats', 'nr_io_wait'),
        {'metric:gauge'},
    ),
    Metric(
        'memory:usage',
        ('memory', 'usage'),
        {'metric:gauge', 'unit:bytes'},
    ),
    Metric(
        'memory:working-set',
        ('memory', 'working_set'),
        {'metric:gauge', 'unit:bytes'},
    ),
    Metric(
        'memory:fail-count',
        ('memory', 'failcnt'),
        {'metric:counter'},
    ),
    Metric(
        'memory:page-fault',
        ('memory', 'container_data', 'pgfault'),
        {'metric:counter'},
    ),
    Metric(
        'memory:page-fault:major',
        ('memory', 'container_data', 'pgmajfault'),
        {'metric:counter'},
    ),
    Metric(
        'network:tcp:established',
        ('network', 'tcp', 'Established'),
        {'metric:gauge'},
    ),
    Metric(
        'network:tcp:syn-sent',
        ('network', 'tcp', 'SynSent'),
        {'metric:gauge'},
    ),
    Metric(
        'network:tcp:syn-recv',
        ('network', 'tcp', 'SynRecv'),
        {'metric:gauge'},
    ),
    Metric(
        'network:tcp:fin-wait-1',
        ('network', 'tcp', 'FinWait1'),
        {'metric:gauge'},
    ),
    Metric(
        'network:tcp:fin-wait-2',
        ('network', 'tcp', 'FinWait2'),
        {'metric:gauge'},
    ),
    Metric(
        'network:tcp:time-wait',
        ('network', 'tcp', 'TimeWait'),
        {'metric:gauge'},
    ),
    Metric(
        'network:tcp:close',
        ('network', 'tcp', 'Close'),
        {'metric:gauge'},
    ),
    Metric(
        'network:tcp:close-wait',
        ('network', 'tcp', 'CloseWait'),
        {'metric:gauge'},
    ),
    Metric(
        'network:tcp:last-ack',
        ('network', 'tcp', 'LastAck'),
        {'metric:gauge'},
    ),
    Metric(
        'network:tcp:listen',
        ('network', 'tcp', 'Listen'),
        {'metric:gauge'},
    ),
    Metric(
        'network:tcp:closing',
        ('network', 'tcp', 'Closing'),
        {'metric:gauge'},
    ),
    Metric(
        'network:tcp6:established',
        ('network', 'tcp6', 'Established'),
        {'metric:gauge'},
    ),
    Metric(
        'network:tcp6:syn-sent',
        ('network', 'tcp6', 'SynSent'),
        {'metric:gauge'},
    ),
    Metric(
        'network:tcp6:syn-recv',
        ('network', 'tcp6', 'SynRecv'),
        {'metric:gauge'},
    ),
    Metric(
        'network:tcp6:fin-wait-1',
        ('network', 'tcp6', 'FinWait1'),
        {'metric:gauge'},
    ),
    Metric(
        'network:tcp6:fin-wait-2',
        ('network', 'tcp6', 'FinWait2'),
        {'metric:gauge'},
    ),
    Metric(
        'network:tcp6:time-wait',
        ('network', 'tcp6', 'TimeWait'),
        {'metric:gauge'},
    ),
    Metric(
        'network:tcp6:close',
        ('network', 'tcp6', 'Close'),
        {'metric:gauge'},
    ),
    Metric(
        'network:tcp6:close-wait',
        ('network', 'tcp6', 'CloseWait'),
        {'metric:gauge'},
    ),
    Metric(
        'network:tcp6:last-ack',
        ('network', 'tcp6', 'LastAck'),
        {'metric:gauge'},
    ),
    Metric(
        'network:tcp6:listen',
        ('network', 'tcp6', 'Listen'),
        {'metric:gauge'},
    ),
    Metric(
        'network:tcp6:closing',
        ('network', 'tcp6', 'Closing'),
        {'metric:gauge'},
    ),
]


METRICS_FILESYSTEM = [
    Metric(
        'type',
        ('type',),
        {'index'},
    ),
    Metric(
        'capacity:total',
        ('capacity',),
        {'metric:gauge', 'unit:bytes'},
    ),
    Metric(
        'capacity:usage',
        ('usage',),
        {'metric:gauge', 'unit:bytes'},
    ),
    Metric(
        'capacity:base-usage',
        ('base_usage',),
        {'metric:gauge', 'unit:bytes'},
    ),
    Metric(
        'capacity:available',
        ('available',),
        {'metric:gauge', 'unit:bytes'},
    ),
    Metric(
        'inodes-free',
        ('inodes_free',),
        {'metric:gauge'},
    ),
    Metric(
        'read:completed',
        ('reads_completed',),
        {'metric:counter'},
    ),
    Metric(
        'read:merged',
        ('reads_merged',),
        {'metric:counter'},
    ),
    MillisecondMetric(
        'read:time',
        ('read_time',),
        {'metric:counter', 'unit:seconds', 'time:duration'},
    ),
    Metric(
        'sector:read',
        ('sectors_read',),
        {'metric:counter'},
    ),
    Metric(
        'sector:written',
        ('sectors_written',),
        {'metric:counter'},
    ),
    Metric(
        'write:completed',
        ('writes_completed',),
        {'metric:counter'},
    ),
    Metric(
        'write:merged',
        ('writes_merged',),
        {'metric:counter'},
    ),
    MillisecondMetric(
        'write:time',
        ('write_time',),
        {'metric:counter', 'unit:seconds', 'time:duration'},
    ),
    Metric(
        'io:in-progress',
        ('io_in_progress',),
        {'metric:gauge'},
    ),
    MillisecondMetric(
        'io:time',
        ('io_time',),
        {'metric:counter', 'unit:seconds', 'time:duration'},
    ),
    MillisecondMetric(
        'io:time:weighted',
        ('weighted_io_time',),
        {'metric:gauge', 'unit:seconds', 'time:duration'},
    ),
]


METRICS_DISKIO = {
    'io_service_bytes': [
        Metric(
            'async',
            ('stats', 'Async'),
            {'metric:counter', 'unit:bytes'},
        ),
        Metric(
            'sync',
            ('stats', 'Sync'),
            {'metric:counter', 'unit:bytes'},
        ),
        Metric(
            'read',
            ('stats', 'Read'),
            {'metric:counter', 'unit:bytes'},
        ),
        Metric(
            'write',
            ('stats', 'Write'),
            {'metric:counter', 'unit:bytes'},
        ),
        Metric(
            'total',
            ('stats', 'Total'),
            {'metric:counter', 'unit:bytes'},
        ),
    ],
    'io_serviced': [
        Metric(
            'async:operations',
            ('stats', 'Async'),
            {'metric:counter'},
        ),
        Metric(
            'sync:operations',
            ('stats', 'Sync'),
            {'metric:counter'},
        ),
        Metric(
            'read:operations',
            ('stats', 'Read'),
            {'metric:counter'},
        ),
        Metric(
            'write:operations',
            ('stats', 'Write'),
            {'metric:counter'},
        ),
        Metric(
            'total:operations',
            ('stats', 'Total'),
            {'metric:counter'},
        ),
    ],
    'io_queued': [
        Metric(
            'async:operations:queued',
            ('stats', 'Async'),
            {'metric:counter'},
        ),
        Metric(
            'sync:operations:queued',
            ('stats', 'Sync'),
            {'metric:counter'},
        ),
        Metric(
            'read:operations:queued',
            ('stats', 'Read'),
            {'metric:counter'},
        ),
        Metric(
            'write:operations:queued',
            ('stats', 'Write'),
            {'metric:counter'},
        ),
        Metric(
            'total:operations:queued',
            ('stats', 'Total'),
            {'metric:counter'},
        ),
    ],
    'io_merged': [
        Metric(
            'async:operations:merged',
            ('stats', 'Async'),
            {'metric:counter'},
        ),
        Metric(
            'sync:operations:merged',
            ('stats', 'Sync'),
            {'metric:counter'},
        ),
        Metric(
            'read:operations:merged',
            ('stats', 'Read'),
            {'metric:counter'},
        ),
        Metric(
            'write:operations:merged',
            ('stats', 'Write'),
            {'metric:counter'},
        ),
        Metric(
            'total:operations:merged',
            ('stats', 'Total'),
            {'metric:counter'},
        ),
    ],
    'io_service_time': [
        NanosecondMetric(
            'async:time',
            ('stats', 'Async'),
            {'metric:counter', 'unit:seconds', 'time:duration'},
        ),
        NanosecondMetric(
            'sync:time',
            ('stats', 'Sync'),
            {'metric:counter', 'unit:seconds', 'time:duration'},
        ),
        NanosecondMetric(
            'read:time',
            ('stats', 'Read'),
            {'metric:counter', 'unit:seconds', 'time:duration'},
        ),
        NanosecondMetric(
            'write:time',
            ('stats', 'Write'),
            {'metric:counter', 'unit:seconds', 'time:duration'},
        ),
        NanosecondMetric(
            'total:time',
            ('stats', 'Total'),
            {'metric:counter', 'unit:seconds', 'time:duration'},
        ),
    ],
    'io_wait_time': [
        NanosecondMetric(
            'async:time:wait',
            ('stats', 'Async'),
            {'metric:counter', 'unit:seconds', 'time:duration'},
        ),
        NanosecondMetric(
            'sync:time:wait',
            ('stats', 'Sync'),
            {'metric:counter', 'unit:seconds', 'time:duration'},
        ),
        NanosecondMetric(
            'read:time:wait',
            ('stats', 'Read'),
            {'metric:counter', 'unit:seconds', 'time:duration'},
        ),
        NanosecondMetric(
            'write:time:wait',
            ('stats', 'Write'),
            {'metric:counter', 'unit:seconds', 'time:duration'},
        ),
        NanosecondMetric(
            'total:time:wait',
            ('stats', 'Total'),
            {'metric:counter', 'unit:seconds', 'time:duration'},
        ),
    ],
    'sectors': [
        Metric(
            'sectors',
            ('stats', 'Count'),
            {'metric:counter'},
        ),
    ],
    'io_time': [
        MillisecondMetric(
            'time',
            ('stats', 'Count'),
            {'metric:counter', 'unit:seconds', 'time:duration'},
        ),
    ],
}<|MERGE_RESOLUTION|>--- conflicted
+++ resolved
@@ -281,16 +281,11 @@
     update.label = namespace.meta.name
     apply_meta_update(namespace.meta, update, session)
     update.attrs.set(
-<<<<<<< HEAD
-        'phase', namespace.phase.value, traits={'kubernetes:namespace-phase'})
-    update.parents.add(get_cluster_ueid(session))
-=======
         'phase',
         namespace.phase.value,
         {'kubernetes:namespace-phase', 'index'},
     )
-    update.parents.add(_CLUSTER_UEID)
->>>>>>> 27a07ab9
+    update.parents.add(get_cluster_ueid(session))
 
 
 def generate_pods(cluster, session):
