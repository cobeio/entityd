--- conflicted
+++ resolved
@@ -4,10 +4,7 @@
 destination.
 
 """
-<<<<<<< HEAD
-=======
 
->>>>>>> dfd582e8
 import logging
 import struct
 
@@ -30,11 +27,7 @@
 
 
 class MonitoredEntitySender:
-<<<<<<< HEAD
-    """Plugin to send entities to modeld"""
-=======
     """Plugin to send entities to modeld."""
->>>>>>> dfd582e8
 
     def __init__(self):
         self.context = None
@@ -45,11 +38,7 @@
     @staticmethod
     @entityd.pm.hookimpl
     def entityd_addoption(parser):
-<<<<<<< HEAD
-        """Add the required options to the command line"""
-=======
         """Add the required options to the command line."""
->>>>>>> dfd582e8
         parser.add_argument(
             '--dest',                         # XXX choose a better name
             default='tcp://127.0.0.1:25010',  # XXX should not have a default
@@ -59,11 +48,7 @@
 
     @entityd.pm.hookimpl
     def entityd_sessionstart(self, session):
-<<<<<<< HEAD
-        """Called when the monitoring session starts"""
-=======
         """Called when the monitoring session starts."""
->>>>>>> dfd582e8
         self.context = zmq.Context()
         self.session = session
 
@@ -83,45 +68,26 @@
     def entityd_send_entity(self, entity):
         """Send a Monitored Entity to a modeld destination.
 
-<<<<<<< HEAD
-=======
         If msgpack fails to serialize ``entity`` then a TypeError will
         be raised.
 
->>>>>>> dfd582e8
         Uses zmq.DONTWAIT, so that an error is raised when the buffer is
         full, rather than blocking on send.
         Uses linger=0 and closes the socket in order to empty the buffers.
         """
         if not self.socket:
-<<<<<<< HEAD
-            log.info("Creating new socket to {}".format(
-=======
             log.debug("Creating new socket to {}".format(
->>>>>>> dfd582e8
                 self.session.config.args.dest))
             self.socket = self.context.socket(zmq.PUSH)
             self.socket.set(zmq.SNDHWM, 500)
             self.socket.set(zmq.LINGER, 0)
             self.socket.connect(self.session.config.args.dest)
-<<<<<<< HEAD
-        try:
-            packed_entity = msgpack.packb(entity, use_bin_type=True)
-        except TypeError:
-            log.error("Cannot serialize entity {}".format(entity))
-            return
-=======
         packed_entity = msgpack.packb(entity, use_bin_type=True)
->>>>>>> dfd582e8
         try:
             self.socket.send_multipart([self.packed_protocol_version,
                                         packed_entity],
                                        flags=zmq.DONTWAIT)
-<<<<<<< HEAD
-        except zmq.error.Again:
-=======
         except zmq.Again:
->>>>>>> dfd582e8
             log.warning("Could not send, message buffers are full. "
                         "Discarding buffer.")
             self.socket.close()
