"""Entity providing monitoring information on an Apache2 service.

This has been tested on CentOS 7 and Ubuntu 14.04.
In order to get Apache entities, Apache must be configured with mod_status
accessible on the localhost ip address. This is enabled by default on
Ubuntu, but for CentOS a section needs to be added to httpd.conf:

<Location /server-status>
        SetHandler server-status
        Require local
</Location>

"""

import logging
import os
import pathlib
import subprocess

import requests

import entityd.pm


@entityd.pm.hookimpl
def entityd_plugin_registered(pluginmanager, name):
    """Called to register the plugin."""
    if name == 'entityd.apacheme':
        gen = ApacheEntity()
        pluginmanager.register(gen,
                               name='entityd.apacheme.ApacheEntity')


class ApacheEntity:
    """Class to generate Apache MEs."""

    def __init__(self):
        self.session = None
        self._apache = None
        self._host_ueid = None

    @staticmethod
    @entityd.pm.hookimpl
    def entityd_configure(config):
        """Configure this entity.

        Register the Apache Monitored Entity.
        Reduce logging noise of requests library.
        """
        config.addentity('Apache', 'entityd.apacheme.ApacheEntity')
        logging.getLogger('requests').setLevel(logging.WARNING)


    @entityd.pm.hookimpl()
    def entityd_sessionstart(self, session):
        """Store session for later use."""
        self.session = session

    @entityd.pm.hookimpl
    def entityd_find_entity(self, name, attrs):
        """Return an iterator of "Apache" Monitored Entities."""
        if name == 'Apache':
            if attrs is not None:
                raise LookupError('Attribute based filtering not supported '
                                  'for attrs {}'.format(attrs))
            return self.entities()

    @property
    def apache(self):
        """The stored Apache instance.

        This is stored so we don't have to rediscover the locations of
        binaries and config files every time.
        """
        if not self._apache:
            self._apache = Apache()
        return self._apache

    @property
    def host_ueid(self):
        """Get and store the host entity."""
        if self._host_ueid:
            return self._host_ueid
        results = self.session.pluginmanager.hooks.entityd_find_entity(
            name='Host', attrs=None)
        for hosts in results:
            for host in hosts:
                self._host_ueid = host.ueid
                return self._host_ueid

    def entities(self):
        """Return a generator of ApacheEntity objects"""
        apache = self.apache
<<<<<<< HEAD
=======
        update = entityd.EntityUpdate('Apache')
        update.label = 'Apache'
>>>>>>> 3055a66b
        if not apache.installed:
            return
        try:
            perfdata = apache.performance_data()
        except ApacheNotFound:
            return
        update = entityd.EntityUpdate('Apache')
        update.attrs.set('host', self.host_ueid, attrtype='id')
        update.attrs.set('version', apache.version)
        update.attrs.set('config_path', apache.config_path)
        update.attrs.set('config_ok', apache.check_config())
        update.attrs.set('config_last_mod', apache.config_last_modified())
        for name, value in perfdata.items():
            update.attrs.set(name, value)
        for child in self.processes():
            update.children.add(child)
        if self.host_ueid:
            update.parents.add(self.host_ueid)
        yield update

    def processes(self):
        """Find child processes for Apache"""
        results = self.session.pluginmanager.hooks.entityd_find_entity(
            name='Process', attrs={'binary': self.apache.apache_binary})
        for processes in results:
            yield from processes


class ApacheNotFound(Exception):
    """Raised if Apache is not running, or the binaries are not found."""
    pass


class Apache:
    """Class providing access to Apache information.

    Keeps track of relevant binaries and config files.
    """

    def __init__(self):
        self._apachectl_binary = None
        self._apache_binary = None
        self._config_path = None
        self._version = None

    @property
    def apachectl_binary(self):
        """The binary to call to get apache status."""
        if not self._apachectl_binary:
            self._apachectl_binary = _apachectl_binary()
        return self._apachectl_binary

    @property
    def apache_binary(self):
        """The binary to check for in process lists."""
        if not self._apache_binary:
            self._apache_binary = _apache_binary()
        return self._apache_binary

    @property
    def config_path(self):
        """The root configuration file."""
        if not self._config_path:
            self._config_path = _apache_config(self.apachectl_binary)
        return self._config_path

    @property
    def installed(self):
        """Establish whether apache is installed."""
        try:
            return self.apachectl_binary is not None
        except ApacheNotFound:
            return False

    @property
    def version(self):
        """The Apache version as a string."""
        if not self._version:
            self._version = _version(self.apachectl_binary)
        return self._version

    def check_config(self, path=None):
        """Check if the config passes basic checks.

        :param path: Optionally supply a config file path to check.
        """
        if path is None:
            path = self.config_path
        try:
            exit_code = subprocess.check_call(
                [self.apachectl_binary, '-t', '-f', path],
                stdout=subprocess.DEVNULL,
                stderr=subprocess.STDOUT)
            return exit_code == 0
        except subprocess.CalledProcessError:
            return False

    def config_last_modified(self):
        """Return the most recent last modified date on config files."""
        config_files = _find_all_includes(self.config_path)
        return max(os.path.getmtime(file) for file in
                   [self.config_path] + config_files)

    @staticmethod
    def performance_data():
        """Apache performance information from mod_status.

        :returns: Dictionary with performance data.
        """
        perfdata = {}
        response = _get_apache_status()
        lines = response.text.split('\n')
        for line in lines:
            if line.startswith('Total Accesses'):
                perfdata['TotalAccesses'] = int(line.split(':')[1].strip())
            elif line.startswith('Total kBytes'):
                perfdata['TotalkBytes'] = int(line.split(':')[1].strip())
            elif line.startswith(('Uptime', 'BusyWorkers', 'IdleWorkers',
                                  'ConnsTotal', 'ConnsAsyncWriting',
                                  'ConnsAsyncKeepAlive', 'ConnsAsyncClosing')):
                perfdata[line.split(':')[0]] = int(line.split(':')[1].strip())
            elif line.startswith(('CPULoad', 'ReqPerSec', 'BytesPerSec',
                                  'BytesPerReq')):
                perfdata[line.split(':')[0]] = float(line.split(':')[1].strip())
            elif line.startswith('Scoreboard:'):
                scoreboard = line.split(':')[1].strip()
                names = {
                    '_': 'workers:waiting',
                    'S': 'workers:starting',
                    'R': 'workers:reading',
                    'W': 'workers:sending',
                    'K': 'workers:keepalive',
                    'D': 'workers:dns',
                    'C': 'workers:closing',
                    'L': 'workers:logging',
                    'G': 'workers:finishing',
                    'I': 'workers:idle',
                    '.': 'workers:open'
                }
                for symbol, desc in names.items():
                    perfdata[desc] = scoreboard.count(symbol)
        return perfdata


def _apache_config(binary):
    """Find the location of apache config files.

    :param binary: The path to the apachectl binary to use.
    :raises: ApacheNotFound if Apache configuration is not found.
    """
    output = subprocess.check_output([binary, '-V'], universal_newlines=True)
    config_file = config_path = None
    for line in output.split('\n'):
        if line.startswith(' -D HTTPD_ROOT='):
            config_path = line.split('"')[1]
        if line.startswith(' -D SERVER_CONFIG_FILE='):
            config_file = line.split('"')[1]
    if config_file and config_path:
        return os.path.join(config_path, config_file)
    raise ApacheNotFound("Apache config not found")


def _apachectl_binary():
    """Find the installed apachectl executable

    :raises: ApacheNotFound if Apache binaries are not found.
    """
    apache_binarys = ['apachectl', 'apache2ctl', 'httpd']
    for name in apache_binarys:
        try:
            subprocess.check_call([name, '-S'],
                                  stdout=subprocess.DEVNULL,
                                  stderr=subprocess.STDOUT)
        except FileNotFoundError:
            continue
        except subprocess.CalledProcessError:
            return name
        else:
            return name
    raise ApacheNotFound("Apache executable not found.")


def _apache_binary():
    """Get the process that Apache will be running as.

    :param binary: The path to the apachectl binary to use.
    """
    apache_binarys = ['apache2', 'httpd']
    for name in apache_binarys:
        try:
            subprocess.check_call([name, '-S'],
                                  stdout=subprocess.DEVNULL,
                                  stderr=subprocess.STDOUT)
        except FileNotFoundError:
            continue
        except subprocess.CalledProcessError:
            return name
        else:
            return name
    raise ApacheNotFound("Apache executable not found.")


def _version(binary):
    """Get the Apache version string."""
    output = subprocess.check_output([binary, '-v'], universal_newlines=True)
    lines = output.split('\n')
    version = lines[0].split(':')[1].strip()
    return version


def _find_all_includes(config_file_path):
    """Find all included config files in this file.

    :param config_file_path: The path to check.
    :returns: A list of string file paths.
    """
    include_globs = []
    config_file_path = pathlib.Path(config_file_path)
    with config_file_path.open() as config:
        for line in config:
            if line.strip().startswith(('Include', 'IncludeOptional')):
                include_globs.append(line.split()[1].strip())

    includes = []
    for pattern in include_globs:
        files = config_file_path.parent.glob(pattern)  # pylint: disable=no-member
        includes.extend(map(str, files))
    return includes


def _get_apache_status():
    """Gets the response from Apache's server-status page.

    :returns: requests.Response with the result.
    """
    status_url = 'http://localhost/server-status?auto'
    try:
        response = requests.get(status_url)
    except requests.exceptions.ConnectionError:
        raise ApacheNotFound("Running Apache server with mod_status not found "
                             "at {}".format(status_url))
    else:
        return response<|MERGE_RESOLUTION|>--- conflicted
+++ resolved
@@ -91,11 +91,6 @@
     def entities(self):
         """Return a generator of ApacheEntity objects"""
         apache = self.apache
-<<<<<<< HEAD
-=======
-        update = entityd.EntityUpdate('Apache')
-        update.label = 'Apache'
->>>>>>> 3055a66b
         if not apache.installed:
             return
         try:
@@ -103,6 +98,7 @@
         except ApacheNotFound:
             return
         update = entityd.EntityUpdate('Apache')
+        update.label = 'Apache'
         update.attrs.set('host', self.host_ueid, attrtype='id')
         update.attrs.set('version', apache.version)
         update.attrs.set('config_path', apache.config_path)
